if: tag IS blank
<<<<<<< HEAD
=======
env:
 - WIX_ARCH=x64
 - ARCH=x86_64
>>>>>>> 5f905fcd

matrix:
  include:
  - os: linux
    dist: xenial
    language: python
    python: 3.7.3
    env:
      ARCH=x86_64
  - os: osx
    language: generic
    osx_image: xcode10.1
    env:
      ARCH=x86_64
  - os: windows
    language: shell
    env:
      ARCH=x86_64
      CINST_ARGS=""
      WIX_ARCH=x64
  - os: windows
    language: shell
    env:
      CINST_ARGS=--forcex86
      ARCH=x86
      WIX_ARCH=x86

before_install:
- openssl aes-256-cbc -K $encrypted_87a6e6daad88_key -iv $encrypted_87a6e6daad88_iv -in travis/cfgs.tar.enc -out cfgs.tar -d
- source travis/$TRAVIS_OS_NAME-$ARCH-before-install.sh
- export jid="$(cut -d'.' -f2 <<<"$TRAVIS_JOB_NUMBER")"
- export gyb_user="gyb-travis-$jid@pdl.jaylee.us"
- export gyb_user_file="$gyb_user.cfg"
- echo "This job will use $gyb_user"
- tar xvvf cfgs.tar $gyb_user_file
- pip install pyinstaller

install:
- pyinstaller --clean -F --distpath=gyb $TRAVIS_OS_NAME-gyb.spec
- gyb/gyb --version
- export GYBVERSION=`gyb/gyb --short-version`
- cp LICENSE gyb
- if [[ "$TRAVIS_OS_NAME" == "windows" ]]; then
    cp gyb-setup.bat gyb;
    cp license.rtf gyb;
    GYB_ARCHIVE=gyb-$GYBVERSION-windows-$ARCH.zip;
    /c/Program\ Files/7-Zip/7z.exe a -tzip $GYB_ARCHIVE gyb -xr!.svn;
    /c/Program\ Files\ \(x86\)/WiX\ Toolset\ v3.11/bin/candle.exe -arch $WIX_ARCH windows-gyb.wxs;
    /c/Program\ Files\ \(x86\)/Wix\ Toolset\ v3.11/bin/light.exe -ext /c/Program\ Files\ \(x86\)/WiX\ Toolset\ v3.11/bin/WixUIExtension.dll windows-gyb.wixobj -o gyb-$GYBVERSION-windows-$ARCH.msi || true;
    rm *.wixpdb;
  else
    GYB_ARCHIVE=gyb-$GYBVERSION-$TRAVIS_OS_NAME-$ARCH.tar.xz;
    tar cfJ $GYB_ARCHIVE gyb/;
  fi

script:
- mkdir gyb-test
- cp -rf gyb/* gyb-test/
- mv $gyb_user_file gyb-test
- gyb-test/gyb --version
- gyb-test/gyb --action purge --email $gyb_user
- gyb-test/gyb --action purge-labels --email $gyb_user
- gyb-test/gyb --action restore --local-folder travis/samples/gyb-format --email $gyb_user
- gyb-test/gyb --action count --email $gyb_user
- gyb-test/gyb --action quota --email $gyb_user
- gyb-test/gyb --action estimate --email $gyb_user
- gyb-test/gyb --action backup --email $gyb_user
- rm -rf gyb-test

before_deploy:
- export TRAVIS_TAG="preview"

deploy:
  provider: releases
  draft: true
  file_glob: true
  overwrite: true
  skip_cleanup: true
  api_key:
    secure: QFIqvSfIVtk6AUOfBXXHlSJh7vA09fBpg09A3F7URYXd5baAshVVnKEh3fiRftQccgCAn7H4npjRfo7uxWDr3lD1l7KbvD6LbwjSFeF1X1gD1+d6q7V8umGMgWowQEZnbbYeNxoPwEs0y/0MWyAGsWO/HD6z96PcqhYLsBUVVRsw9KUt5d5m92xTFzLWyoyE29x6dRg8kRoYbxHKaOBpzLkZiADWF3OawuSa/nhxji6uKN846gutfsaWRC/+v9mz7Z2zjAbSmo/J34cloEbSCCsDRjBNuOTptnrkxaA/g/xW/IQIMuNMzZkcDAsUYArK53u3ib4nJaOcxn7L+QmADp9Cp7puxZPKuYuMeEZOqmZ9L/F2U5BE+3vQnlbVB9aNP1NGQmwGkMqkSx0bbSch+ar0v+lOILPv3rnOZstTkzOcRuf3I+uPeCb9hL4oX69XuF9FeMl2H+Js2JhR52R54OjGJhwfZsSD1QbvjtZih3a5k+dPS2qCRnn8xzLX8wOVGqWLJpxBdE3gXMEexEtWx2h0m0uW+qyls0+RuywNCnukGygkCL3WDLHt3t9TyxbsBGvtlusV+wPVanUnVfFptvn8K2RY5fpVoWUmmGd6pjH9vMag0kfsHUVYmHPcC1nE0isBuzYpH8W0Hfnk78LqfxVHwhzMHVLo2OhhIre0gY4=
  file: gyb-$GYBVERSION-*
  on:
    repo: jay0lee/got-your-back<|MERGE_RESOLUTION|>--- conflicted
+++ resolved
@@ -1,10 +1,4 @@
 if: tag IS blank
-<<<<<<< HEAD
-=======
-env:
- - WIX_ARCH=x64
- - ARCH=x86_64
->>>>>>> 5f905fcd
 
 matrix:
   include:
