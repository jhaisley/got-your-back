--- conflicted
+++ resolved
@@ -1,1345 +1,1341 @@
-#!/usr/bin/env python-
-#
-# Got Your Back
-#
-# Licensed under the Apache License, Version 2.0 (the "License");
-# you may not use this file except in compliance with the License.
-# You may obtain a copy of the License at
-#
-#      http://www.apache.org/licenses/LICENSE-2.0
-#
-# Unless required by applicable law or agreed to in writing, software
-# distributed under the License is distributed on an "AS IS" BASIS,
-# WITHOUT WARRANTIES OR CONDITIONS OF ANY KIND, either express or implied.
-# See the License for the specific language governing permissions and
-# limitations under the License.
-
-u"""\n%s\n\nGot Your Back (GYB) is a command line tool which allows users to backup and restore their Gmail.
-
-For more information, see http://code.google.com/p/got-your-back/
-"""
-
-global __name__, __author__, __email__, __version__, __license__
-__program_name__ = u'Got Your Back: Gmail Backup'
-__author__ = u'Jay Lee'
-__email__ = u'jay0lee@gmail.com'
-<<<<<<< HEAD
-__version__ = u'0.31'
-=======
-__version__ = u'0.30'
->>>>>>> 3b087e78
-__license__ = u'Apache License 2.0 (http://www.apache.org/licenses/LICENSE-2.0)'
-__db_schema_version__ = u'5'
-__db_schema_min_version__ = u'2'        #Minimum for restore
-
-import imaplib
-from optparse import OptionParser, SUPPRESS_HELP
-import sys
-import os
-import os.path
-import time
-import random
-import struct
-import platform
-import StringIO
-import socket
-import datetime
-import sqlite3
-import email
-import mailbox
-import mimetypes
-import re
-import shlex
-from itertools import islice, chain
-import math
-
-try:
-  import json as simplejson
-except ImportError:
-  import simplejson
-
-import httplib2
-import oauth2client.client
-import oauth2client.file
-import oauth2client.tools
-import gflags
-import apiclient
-import apiclient.discovery
-import apiclient.errors
-import gimaplib
-
-def SetupOptionParser():
-  # Usage message is the module's docstring.
-  parser = OptionParser(usage=__doc__ % getGYBVersion(), add_help_option=False)
-  parser.add_option('--email',
-    dest='email',
-    help='Full email address of user or group to act against')
-  action_choices = ['backup','restore', 'restore-group', 'restore-mbox', 'count', 'purge', 'purge-labels', 'estimate', 'quota', 'reindex']
-  parser.add_option('--action',
-    type='choice',
-    choices=action_choices,
-    dest='action',
-    default='backup',
-    help='Action to perform - %s. Default is backup.' % ', '.join(action_choices))
-  parser.add_option('--search',
-    dest='gmail_search',
-    default='in:anywhere',
-    help='Optional: On backup, estimate, count and purge, Gmail search to scope operation against')
-  parser.add_option('--local-folder',
-    dest='local_folder',
-    help='Optional: On backup, restore, estimate, local folder to use. Default is GYB-GMail-Backup-<email>',
-    default='XXXuse-email-addressXXX')
-  parser.add_option('--use-imap-folder',
-    dest='use_folder',
-    help='Optional: IMAP folder to act against. Default is "All Mail" label. You can run "--use_folder [Gmail]/Chats" to backup chat.')
-  parser.add_option('--label-restored',
-    dest='label_restored',
-    help='Optional: On restore, all messages will additionally receive this label. For example, "--label_restored gyb-restored" will label all uploaded messages with a gyb-restored label.')
-  parser.add_option('--strip-labels',
-    dest='strip_labels',
-    action='store_true',
-    default=False,
-    help='Optional: On restore and restore-mbox, strip existing labels from messages except for those explicitly declared with the --label-restored parameter.')
-  parser.add_option('--service-account',
-    dest='service_account',
-    help='Google Apps Business and Education only. Use OAuth 2.0 Service Account to authenticate.')
-  parser.add_option('--use-admin',
-    dest='use_admin',
-    help='Optional. On restore-group, authenticate as this admin user.')
-  parser.add_option('--batch-size',
-    dest='batch_size',
-    type='int',
-    default=100,
-    help='Optional: On backup, sets the number of messages to batch download.')
-  parser.add_option('--noresume', 
-    action='store_true', 
-    default=False,
-    help='Optional: On restores, start from beginning. Default is to resume where last restore left off.')
-  parser.add_option('--fast-incremental',
-    dest='refresh',
-    action='store_false',
-    default=True,
-    help='Optional: On backup, skips refreshing labels for existing message')
-  parser.add_option('--debug',
-    action='store_true',
-    dest='debug',
-    help='Turn on verbose debugging and connection information (troubleshooting)')
-  parser.add_option('--version',
-    action='store_true',
-    dest='version',
-    help='print GYB version and quit')
-  parser.add_option('--help',
-    action='help',
-    help='Display this message.')
-  return parser
-
-def win32_unicode_argv():
-  from ctypes import POINTER, byref, cdll, c_int, windll
-  from ctypes.wintypes import LPCWSTR, LPWSTR
-
-  GetCommandLineW = cdll.kernel32.GetCommandLineW
-  GetCommandLineW.argtypes = []
-  GetCommandLineW.restype = LPCWSTR
-
-  CommandLineToArgvW = windll.shell32.CommandLineToArgvW
-  CommandLineToArgvW.argtypes = [LPCWSTR, POINTER(c_int)]
-  CommandLineToArgvW.restype = POINTER(LPWSTR)
-
-  cmd = GetCommandLineW()
-  argc = c_int(0)
-  argv = CommandLineToArgvW(cmd, byref(argc))
-  if argc.value > 0:
-    # Remove Python executable and commands if present
-    start = argc.value - len(sys.argv)
-    return [argv[i] for i in xrange(start, argc.value)]
-
-def getProgPath():
-  if os.path.abspath('/') != -1:
-    divider = '/'
-  else:
-    divider = '\\'
-  return os.path.dirname(os.path.realpath(sys.argv[0]))+divider
-
-def batch(iterable, size):
-  sourceiter = iter(iterable)
-  while True:
-    batchiter = islice(sourceiter, size)
-    yield chain([batchiter.next()], batchiter)
-
-def getOAuthFromConfigFile(email):
-  cfgFile = '%s%s.cfg' % (getProgPath(), email)
-  if os.path.isfile(cfgFile):
-    f = open(cfgFile, 'r')
-    key = f.readline()[0:-1]
-    secret = f.readline()
-    f.close()
-    return (key, secret)
-  else:
-    return (False, False)
-
-def requestOAuthAccess(email, debug=False):
-  scopes = ['https://mail.google.com/',                        # IMAP/SMTP client access
-            'https://www.googleapis.com/auth/userinfo#email',
-            'https://www.googleapis.com/auth/apps.groups.migration']
-  CLIENT_SECRETS = getProgPath()+'client_secrets.json'
-  MISSING_CLIENT_SECRETS_MESSAGE = """
-WARNING: Please configure OAuth 2.0
-
-To make GYB run you will need to populate the client_secrets.json file
-found at:
-
-   %s
-
-with information from the APIs Console <https://code.google.com/apis/console>.
-
-""" % (CLIENT_SECRETS)
-  FLOW = oauth2client.client.flow_from_clientsecrets(CLIENT_SECRETS, scope=scopes, message=MISSING_CLIENT_SECRETS_MESSAGE, login_hint=email)
-  cfgFile = '%s%s.cfg' % (getProgPath(), email)
-  storage = oauth2client.file.Storage(cfgFile)
-  credentials = storage.get()
-  if os.path.isfile(getProgPath()+'nobrowser.txt'):
-    gflags.FLAGS.auth_local_webserver = False
-  if credentials is None or credentials.invalid:
-    certFile = getProgPath()+'cacert.pem'
-    disable_ssl_certificate_validation = False
-    if os.path.isfile(getProgPath()+'noverifyssl.txt'):
-      disable_ssl_certificate_validation = True
-    http = httplib2.Http(ca_certs=certFile, disable_ssl_certificate_validation=disable_ssl_certificate_validation)
-    credentials = oauth2client.tools.run(FLOW, storage, short_url=True, http=http)
-
-def doGYBCheckForUpdates():
-  import urllib2, calendar
-  no_update_check_file = getProgPath()+'noupdatecheck.txt'
-  last_update_check_file = getProgPath()+'lastcheck.txt'
-  if os.path.isfile(no_update_check_file): return
-  try:
-    current_version = float(__version__)
-  except ValueError:
-    return
-  if os.path.isfile(last_update_check_file):
-    f = open(last_update_check_file, 'r')
-    last_check_time = int(f.readline())
-    f.close()
-  else:
-    last_check_time = 0
-  now_time = calendar.timegm(time.gmtime())
-  one_week_ago_time = now_time - 604800
-  if last_check_time > one_week_ago_time: return
-  try:
-    c = urllib2.urlopen(u'https://gyb-update.appspot.com/latest-version.txt?v=%s' % __version__)
-    try:
-      latest_version = float(c.read())
-    except ValueError:
-      return
-    if latest_version <= current_version:
-      f = open(last_update_check_file, 'w')
-      f.write(str(now_time))
-      f.close()
-      return
-    a = urllib2.urlopen(u'https://gyb-update.appspot.com/latest-version-announcement.txt?v=%s')
-    announcement = a.read()
-    sys.stderr.write('\nThere\'s a new version of GYB!!!\n\n')
-    sys.stderr.write(announcement)
-    visit_gyb = raw_input(u"\n\nHit Y to visit the GYB website and download the latest release. Hit Enter to just continue with this boring old version. GYB won't bother you with this announcemnt for 1 week or you can create a file named %s and GYB won't ever check for updates: " % no_update_check_file)
-    if visit_gyb.lower() == u'y':
-      import webbrowser
-      webbrowser.open(u'http://git.io/gyb')
-      print u'GYB is now exiting so that you can overwrite this old version with the latest release'
-      sys.exit(0)
-    f = open(last_update_check_file, 'w')
-    f.write(str(now_time))
-    f.close()
-  except urllib2.HTTPError:
-    return
-  except urllib2.URLError:
-    return
-
-def generateXOAuthString(email, service_account=False, debug=False):
-  if debug:
-    httplib2.debuglevel = 4
-  if service_account:
-    try:
-      f = file(getProgPath()+'privatekey.p12', 'rb')
-      key = f.read()
-      f.close()
-      service_account_name = service_account
-    except IOError:
-      json_string = file(getProgPath()+'privatekey.json', 'rb').read()
-      json_data = simplejson.loads(json_string)
-      key = json_data['private_key']
-      service_account_name = json_data['client_email']
-    scope = 'https://mail.google.com/'
-    credentials = oauth2client.client.SignedJwtAssertionCredentials(service_account_name=service_account_name, private_key=key, scope=scope, user_agent=getGYBVersion(' / '), prn=email)
-    disable_ssl_certificate_validation = False
-    if os.path.isfile(getProgPath()+'noverifyssl.txt'):
-      disable_ssl_certificate_validation = True
-    http = httplib2.Http(ca_certs=getProgPath()+'cacert.pem', disable_ssl_certificate_validation=disable_ssl_certificate_validation)
-    if debug:
-      httplib2.debuglevel = 4
-    http = credentials.authorize(http)
-    service = apiclient.discovery.build('oauth2', 'v2', http=http)
-  else:
-    cfgFile = '%s%s.cfg' % (getProgPath(), email)
-    storage = oauth2client.file.Storage(cfgFile)
-    credentials = storage.get()
-    if credentials is None or credentials.invalid:
-      requestOAuthAccess(email, debug)
-      credentials = storage.get()
-  if credentials.access_token_expired:
-    disable_ssl_certificate_validation = False
-    if os.path.isfile(getProgPath()+'noverifyssl.txt'):
-      disable_ssl_certificate_validation = True
-    credentials.refresh(httplib2.Http(ca_certs=getProgPath()+'cacert.pem', disable_ssl_certificate_validation=disable_ssl_certificate_validation))
-  return "user=%s\001auth=OAuth %s\001\001" % (email, credentials.access_token)
-
-def just_quote(self, arg):
-        return '"%s"' % arg
-
-def callGAPI(service, function, soft_errors=False, throw_reasons=[], **kwargs):
-  method = getattr(service, function)
-  retries = 3
-  for n in range(1, retries+1):
-    try:
-      return method(**kwargs).execute()
-    except apiclient.errors.HttpError, e:
-      error = simplejson.loads(e.content)
-      try:
-        reason = error['error']['errors'][0]['reason']
-        http_status = error['error']['code']
-        message = error['error']['errors'][0]['message']
-        if reason in throw_reasons:
-          raise
-        if n != retries and reason in ['rateLimitExceeded', 'userRateLimitExceeded', 'backendError']:
-          wait_on_fail = (2 ** n) if (2 ** n) < 60 else 60
-          randomness = float(random.randint(1,1000)) / 1000
-          wait_on_fail = wait_on_fail + randomness
-          if n > 3: sys.stderr.write('\nTemp error %s. Backing off %s seconds...' % (reason, int(wait_on_fail)))
-          time.sleep(wait_on_fail)
-          if n > 3: sys.stderr.write('attempt %s/%s\n' % (n+1, retries))
-          continue
-        sys.stderr.write('\n%s: %s - %s\n' % (http_status, message, reason))
-        if soft_errors:
-          sys.stderr.write(' - Giving up.\n')
-          return
-        else:
-          sys.exit(int(http_status))
-      except KeyError:
-        sys.stderr.write('Unknown Error: %s' % e)
-        sys.exit(1)
-    except oauth2client.client.AccessTokenRefreshError, e:
-      sys.stderr.write('Error: Authentication Token Error - %s' % e)
-      sys.exit(403)
-
-def message_is_backed_up(message_num, sqlcur, sqlconn, backup_folder):
-    try:
-      sqlcur.execute('''
-         SELECT message_filename FROM uids NATURAL JOIN messages
-                where uid = ?''', ((message_num),))
-    except sqlite3.OperationalError, e:
-      if e.message == 'no such table: messages':
-        print "\n\nError: your backup database file appears to be corrupted."
-      else:
-        print "SQL error:%s" % e
-      sys.exit(8)
-    sqlresults = sqlcur.fetchall()
-    for x in sqlresults:
-      filename = x[0]
-      if os.path.isfile(os.path.join(backup_folder, filename)):
-        return True
-    return False
-
-def get_db_settings(sqlcur):
-  try:
-    sqlcur.execute('SELECT name, value FROM settings')
-    db_settings = dict(sqlcur) 
-    return db_settings
-  except sqlite3.OperationalError, e:
-    if e.message == 'no such table: settings':
-      print "\n\nSorry, this version of GYB requires version %s of the database schema. Your backup folder database does not have a version." % (__db_schema_version__)
-      sys.exit(6)
-    else: 
-      print "%s" % e
-
-def check_db_settings(db_settings, action, user_email_address):
-  if (db_settings['db_version'] < __db_schema_min_version__  or
-      db_settings['db_version'] > __db_schema_version__):
-    print "\n\nSorry, this backup folder was created with version %s of the database schema while GYB %s requires version %s - %s for restores" % (db_settings['db_version'], __version__, __db_schema_min_version__, __db_schema_version__)
-    sys.exit(4)
-
-  # Only restores are allowed to use a backup folder started with another account (can't allow 2 Google Accounts to backup/estimate from same folder)
-  if action not in ['restore', 'restore-group', 'restore-mbox']:
-    if user_email_address.lower() != db_settings['email_address'].lower():
-      print "\n\nSorry, this backup folder should only be used with the %s account that it was created with for incremental backups. You specified the %s account" % (db_settings['email_address'], user_email_address)
-      sys.exit(5)
-
-def convertDB(sqlconn, uidvalidity, oldversion):
-  print "Converting database"
-  try:
-    with sqlconn:
-      if oldversion < '3':
-        # Convert to schema 3
-        sqlconn.executescript('''
-          BEGIN;
-          CREATE TABLE uids 
-              (message_num INTEGER, uid INTEGER PRIMARY KEY); 
-          INSERT INTO uids (uid, message_num) 
-               SELECT message_num as uid, message_num FROM messages;
-          CREATE INDEX labelidx ON labels (message_num);
-          CREATE INDEX flagidx ON flags (message_num);
-        ''')
-      if oldversion < '4':
-        # Convert to schema 4
-        sqlconn.execute('''
-          ALTER TABLE messages ADD COLUMN rfc822_msgid TEXT;
-        ''')
-      if oldversion < '5':
-        # Convert to schema 5
-        sqlconn.executescript('''
-          DROP INDEX labelidx;
-          DROP INDEX flagidx;
-          CREATE UNIQUE INDEX labelidx ON labels (message_num, label);
-          CREATE UNIQUE INDEX flagidx ON flags (message_num, flag);
-        ''')
-      sqlconn.executemany('REPLACE INTO settings (name, value) VALUES (?,?)',
-                        (('uidvalidity',uidvalidity), 
-                         ('db_version', __db_schema_version__)) )   
-      sqlconn.commit()
-  except sqlite3.OperationalError, e:
-      print "Conversion error: %s" % e.message
-
-  print "GYB database converted to version %s" % __db_schema_version__
-
-def getMessageIDs (sqlconn, backup_folder):   
-  sqlcur = sqlconn.cursor()
-  header_parser = email.parser.HeaderParser()
-  for message_num, filename in sqlconn.execute('''
-               SELECT message_num, message_filename FROM messages 
-                      WHERE rfc822_msgid IS NULL'''):
-    message_full_filename = os.path.join(backup_folder, filename)
-    if os.path.isfile(message_full_filename):
-      f = open(message_full_filename, 'rb')
-      msgid = header_parser.parse(f, True).get('message-id') or '<DummyMsgID>'
-      f.close()
-      sqlcur.execute(
-          'UPDATE messages SET rfc822_msgid = ? WHERE message_num = ?',
-                     (msgid, message_num))
-  sqlconn.commit()
- 
-def rebuildUIDTable(imapconn, sqlconn):
-  sqlcur = sqlconn.cursor()
-  header_parser = email.parser.HeaderParser()
-  sqlcur.execute('DELETE FROM uids')
-  # Create an index on the Message ID to speed up the process
-  sqlcur.execute('CREATE INDEX IF NOT EXISTS msgidx on messages(rfc822_msgid)')
-  exists = imapconn.response('exists')
-  exists = int(exists[1][0])
-  batch_size = 1000
-  for batch_start in xrange(1, exists, batch_size):
-    batch_end = min(exists, batch_start+batch_size-1)
-    t, d = imapconn.fetch('%d:%d' % (batch_start, batch_end),
-                '(UID INTERNALDATE BODY.PEEK[HEADER.FIELDS '
-                             '(FROM TO SUBJECT MESSAGE-ID)])')
-    if t != 'OK':
-      print "\nError: failed to retrieve messages."
-      print "%s %s" % (t, d)
-      sys.exit(5)
-    for extras, header in (x for x in d if x != ')'):
-      uid, message_date = re.search('UID ([0-9]*) (INTERNALDATE \".*\")', 
-                                     extras).groups()
-      try:
-        time_seconds = time.mktime(imaplib.Internaldate2tuple(message_date))
-      except OverflowError:
-        time_seconds = time.time()
-      message_internaldate = datetime.datetime.fromtimestamp(time_seconds)
-      m = header_parser.parsestr(header, True)
-      msgid = m.get('message-id') or '<DummyMsgID>'
-      message_to = m.get('to')
-      message_from = m.get('from')
-      message_subject = m.get('subject')
-      try:
-        sqlcur.execute('''
-          INSERT INTO uids (uid, message_num) 
-            SELECT ?, message_num FROM messages WHERE
-                   rfc822_msgid = ? AND
-                   message_internaldate = ?
-                   GROUP BY rfc822_msgid 
-                   HAVING count(*) = 1''',
-                   (uid,
-                    msgid,
-                    message_internaldate))
-      except Exception, e:
-       print e
-       print e.message
-       print uid, msgid
-      if sqlcur.lastrowid is None:
-        print uid, rfc822_msgid
-    print "\b.",
-    sys.stdout.flush() 
-  # There is no need to maintain the Index for normal operations
-  sqlcur.execute('DROP INDEX msgidx')
-  sqlconn.commit()
-
-def doesTokenMatchEmail(cli_email, debug=False):
-  cfgFile = '%s%s.cfg' % (getProgPath(), cli_email)
-  storage = oauth2client.file.Storage(cfgFile)
-  credentials = storage.get()
-  disable_ssl_certificate_validation = False
-  if os.path.isfile(getProgPath()+'noverifyssl.txt'):
-    disable_ssl_certificate_validation = True
-  http = httplib2.Http(ca_certs=getProgPath()+'cacert.pem', disable_ssl_certificate_validation=disable_ssl_certificate_validation)
-  if debug:
-    httplib2.debuglevel = 4
-  if credentials.access_token_expired:
-    credentials.refresh(http)
-  oa2 = apiclient.discovery.build('oauth2', 'v2', http=http)
-  token_info = callGAPI(service=oa2, function='tokeninfo', access_token=credentials.access_token)
-  if token_info['email'].lower() == cli_email.lower():
-    return True
-  return False
-
-def restart_line():
-  sys.stdout.write('\r')
-  sys.stdout.flush()
-
-def initializeDB(sqlcur, sqlconn, email, uidvalidity):
-  sqlcur.executescript('''
-   CREATE TABLE messages(message_num INTEGER PRIMARY KEY, 
-                         message_filename TEXT, 
-                         message_to TEXT, 
-                         message_from TEXT, 
-                         message_subject TEXT, 
-                         message_internaldate TIMESTAMP,
-                         rfc822_msgid TEXT);
-   CREATE TABLE labels (message_num INTEGER, label TEXT);
-   CREATE TABLE flags (message_num INTEGER, flag TEXT);
-   CREATE TABLE uids (message_num INTEGER, uid INTEGER PRIMARY KEY);
-   CREATE TABLE settings (name TEXT PRIMARY KEY, value TEXT);
-   CREATE UNIQUE INDEX labelidx ON labels (message_num, label);
-   CREATE UNIQUE INDEX flagidx ON flags (message_num, flag);
-  ''')
-  sqlcur.executemany('INSERT INTO settings (name, value) VALUES (?, ?)', 
-         (('email_address', email),
-          ('db_version', __db_schema_version__),
-          ('uidvalidity', uidvalidity)))
-  sqlconn.commit()
-
-def get_message_size(imapconn, uids):
-  if type(uids) == type(int()):
-    uid_string == str(uid)
-  else:
-    uid_string = ','.join(uids)
-  t, d = imapconn.uid('FETCH', uid_string, '(RFC822.SIZE)')
-  if t != 'OK':
-    print "Failed to retrieve size for message %s" % uid
-    print "%s %s" % (t, d)
-    exit(9)
-  total_size = 0
-  for x in d:
-    try:
-      message_size = int(re.search('^[0-9]* \(UID [0-9]* RFC822.SIZE ([0-9]*)\)$', x).group(1))
-      total_size = total_size + message_size
-    except AttributeError:
-      pass
-  return total_size
-
-def getGYBVersion(divider="\n"):
-  return ('Got Your Back %s~DIV~%s - %s~DIV~Python %s.%s.%s %s-bit %s~DIV~%s %s' % (__version__, __author__, __email__,
-                   sys.version_info[0], sys.version_info[1], sys.version_info[2], struct.calcsize('P')*8,
-                   sys.version_info[3], platform.platform(), platform.machine())).replace('~DIV~', divider)
-
-def main(argv):
-  options_parser = SetupOptionParser()
-  (options, args) = options_parser.parse_args(args=argv)
-  if options.version:
-    print getGYBVersion()
-    sys.exit(0)
-  if not options.email:
-    options_parser.print_help()
-    print "\nERROR: --email is required."
-    return
-  if options.local_folder == 'XXXuse-email-addressXXX':
-    options.local_folder = "GYB-GMail-Backup-%s" % options.email
-  if not options.service_account:  # 3-Legged OAuth
-    if options.use_admin:
-      auth_as = options.use_admin
-    else:
-      auth_as = options.email
-    requestOAuthAccess(auth_as, options.debug)
-    if not doesTokenMatchEmail(auth_as, options.debug):
-      print "Error: you did not authorize the OAuth token in the browser with the %s Google Account. Please make sure you are logged in to the correct account when authorizing the token in the browser." % auth_as
-      cfgFile = '%s%s.cfg' % (getProgPath(), auth_as)
-      os.remove(cfgFile)
-      sys.exit(9)
-
-  if not os.path.isdir(options.local_folder):
-    if options.action in ['backup',]:
-      os.mkdir(options.local_folder)
-    elif options.action in ['restore', 'restore-group']:
-      print 'Error: Folder %s does not exist. Cannot restore.' % options.local_folder
-      sys.exit(3)
-
-  if options.action not in ['restore-group']:
-    imapconn = gimaplib.ImapConnect(generateXOAuthString(options.email, options.service_account), options.debug)
-    global ALL_MAIL, TRASH, SPAM
-    label_mappings = gimaplib.GImapGetFolders(imapconn)
-    try:
-      ALL_MAIL = label_mappings[u'\\All']
-    except KeyError:
-      print 'Error: Cannot find the Gmail "All Mail" folder. Please make sure it is not hidden from IMAP.'
-      sys.exit(3)
-    if not options.use_folder:
-      options.use_folder = ALL_MAIL
-    r, d = imapconn.select(ALL_MAIL, readonly=True)
-    if r == 'NO':
-      print "Error: Cannot select the Gmail \"All Mail\" folder. Please make sure it is not hidden from IMAP."
-      sys.exit(3)
-    uidvalidity = imapconn.response('UIDVALIDITY')[1][0]
-
-  sqldbfile = os.path.join(options.local_folder, 'msg-db.sqlite')
-  # Do we need to initialize a new database?
-  newDB = (not os.path.isfile(sqldbfile)) and (options.action in ['backup', u'restore-mbox'])
-  
-  #If we're not doing a estimate or if the db file actually exists we open it (creates db if it doesn't exist)
-  if options.action not in ['count', 'purge', 'purge-labels', 'quota']:
-    if options.action not in ['estimate'] or os.path.isfile(sqldbfile):
-      print "\nUsing backup folder %s" % options.local_folder
-      global sqlconn
-      global sqlcur
-      sqlconn = sqlite3.connect(sqldbfile, detect_types=sqlite3.PARSE_DECLTYPES)
-      sqlconn.text_factory = str
-      sqlcur = sqlconn.cursor()
-      if newDB:
-        initializeDB(sqlcur, sqlconn, options.email, uidvalidity)
-      db_settings = get_db_settings(sqlcur)
-      check_db_settings(db_settings, options.action, options.email)
-      if options.action not in ['restore', 'restore-group', u'restore-mbox']:
-        if ('uidvalidity' not in db_settings or 
-            db_settings['db_version'] <  __db_schema_version__):
-          convertDB(sqlconn, uidvalidity, db_settings['db_version'])
-          db_settings = get_db_settings(sqlcur)
-        if options.action == 'reindex':
-          getMessageIDs(sqlconn, options.local_folder)
-          rebuildUIDTable(imapconn, sqlconn)
-          sqlconn.execute('''
-              UPDATE settings SET value = ? where name = 'uidvalidity'
-          ''', ((uidvalidity),))
-          sqlconn.commit()
-          sys.exit(0)
-
-        if db_settings['uidvalidity'] != uidvalidity:
-          print "Because of changes on the Gmail server, this folder cannot be used for incremental backups."
-          sys.exit(3)
-
-  # BACKUP #
-  if options.action == 'backup':
-    print 'Using folder %s' % options.use_folder
-    imapconn.select(options.use_folder, readonly=True)
-    messages_to_process = gimaplib.GImapSearch(imapconn, options.gmail_search)
-    backup_path = options.local_folder
-    if not os.path.isdir(backup_path):
-      os.mkdir(backup_path)
-    messages_to_backup = []
-    messages_to_refresh = []
-    #Determine which messages from the search we haven't processed before.
-    print "GYB needs to examine %s messages" % len(messages_to_process)
-    for message_num in messages_to_process:
-      if not newDB and message_is_backed_up(message_num, sqlcur, sqlconn, options.local_folder):
-        messages_to_refresh.append(message_num)
-      else:
-        messages_to_backup.append(message_num)
-    print "GYB already has a backup of %s messages" % (len(messages_to_process) - len(messages_to_backup))
-    backup_count = len(messages_to_backup)
-    print "GYB needs to backup %s messages" % backup_count
-    messages_at_once = options.batch_size
-    backed_up_messages = 0
-    header_parser = email.parser.HeaderParser()
-    for working_messages in batch(messages_to_backup, messages_at_once):
-      working_messages=list(working_messages)
-      #Save message content
-      batch_string = ','.join(working_messages)
-      bad_count = 0
-      while True:
-        try:
-          r, d = imapconn.uid('FETCH', batch_string, '(X-GM-LABELS INTERNALDATE FLAGS BODY.PEEK[])')
-          if r != 'OK':
-            bad_count = bad_count + 1
-            if bad_count > 7:
-              print "\nError: failed to retrieve messages."
-              print "%s %s" % (r, d)
-              sys.exit(5)
-            sleep_time = math.pow(2, bad_count)
-            sys.stdout.write("\nServer responded with %s %s, will retry in %s seconds" % (r, d, str(sleep_time)))
-            time.sleep(sleep_time) # sleep 2 seconds, then 4, 8, 16, 32, 64, 128
-            imapconn = gimaplib.ImapConnect(generateXOAuthString(options.email, options.service_account), options.debug)
-            imapconn.select(ALL_MAIL, readonly=True)
-            continue
-          break
-        except imaplib.IMAP4.abort, e:
-          print 'imaplib.abort error:%s, retrying...' % e
-          imapconn = gimaplib.ImapConnect(generateXOAuthString(options.email, options.service_account), options.debug)
-          imapconn.select(ALL_MAIL, readonly=True)
-        except socket.error, e:
-          print 'socket.error:%s, retrying...' % e
-          imapconn = gimaplib.ImapConnect(generateXOAuthString(options.email, options.service_account), options.debug)
-          imapconn.select(ALL_MAIL, readonly=True)
-      requested_count = len(working_messages) * 2
-      d = d[:requested_count - 1] # cut off the extraneous responses for modified messages in the mailbox that we didn't request
-      for everything_else_string, full_message in (x for x in d if x != ')'):
-        search_results = re.search('X-GM-LABELS \((.*)\) UID ([0-9]*) (INTERNALDATE \".*\") (FLAGS \(.*\))', everything_else_string)
-        labels_str = search_results.group(1)
-        quoted_labels = shlex.split(labels_str, posix=False)
-        labels = []
-        for label in quoted_labels:
-          if label[0] == '"' and label[-1] == '"':
-            label = label[1:-1]
-          if label[:2] == '\\\\':
-            label = label[1:]
-          labels.append(label)
-        uid = search_results.group(2)
-        message_date_string = search_results.group(3)
-        message_flags_string = search_results.group(4)
-        try:
-          message_date = imaplib.Internaldate2tuple(message_date_string)
-        except OverflowError: # Bad internal time? Use now...
-          message_date = time.gmtime()
-        time_seconds_since_epoch = time.mktime(message_date)
-        message_internal_datetime = datetime.datetime.fromtimestamp(time_seconds_since_epoch)
-        message_flags = imaplib.ParseFlags(message_flags_string)
-        message_file_name = "%s-%s.eml" % (uidvalidity, uid)
-        message_rel_path = os.path.join(str(message_date.tm_year), 
-                                        str(message_date.tm_mon), 
-                                        str(message_date.tm_mday))
-        message_rel_filename = os.path.join(message_rel_path, 
-                                            message_file_name)
-        message_full_path = os.path.join(options.local_folder, 
-                                         message_rel_path)
-        message_full_filename = os.path.join(options.local_folder, 
-                                             message_rel_filename)
-        if not os.path.isdir(message_full_path):
-          os.makedirs(message_full_path)
-        f = open(message_full_filename, 'wb')
-        f.write(full_message)
-        f.close()
-        m = header_parser.parsestr(full_message, True)
-        message_from = m.get('from')
-        message_to = m.get('to')
-        message_subj = m.get('subject')
-        message_id = m.get('message-id')
-        sqlcur.execute("""
-             INSERT INTO messages (
-                         message_filename, 
-                         message_to, 
-                         message_from, 
-                         message_subject, 
-                         message_internaldate,
-                         rfc822_msgid) VALUES (?, ?, ?, ?, ?, ?)""", 
-                        (message_rel_filename, 
-                         message_to, 
-                         message_from, 
-                         message_subj, 
-                         message_internal_datetime,
-                         message_id))
-        message_num = sqlcur.lastrowid
-        sqlcur.execute("""
-             REPLACE INTO uids (message_num, uid) VALUES (?, ?)""", 
-                               (message_num, uid))
-        for label in labels:
-          sqlcur.execute("""
-             INSERT INTO labels (message_num, label) VALUES (?, ?)""",  
-                                (message_num, label))
-        for flag in message_flags:
-          sqlcur.execute("""
-             INSERT INTO flags (message_num, flag) VALUES (?, ?)""", 
-                               (message_num, flag))
-        backed_up_messages += 1
-
-      sqlconn.commit()
-      restart_line()
-      sys.stdout.write("backed up %s of %s messages" % (backed_up_messages, backup_count))
-      sys.stdout.flush()
-    print "\n"
- 
-    if not options.refresh:
-      messages_to_refresh = []
-    backed_up_messages = 0
-    backup_count = len(messages_to_refresh)
-    print "GYB needs to refresh %s messages" % backup_count
-    sqlcur.executescript("""
-       CREATE TEMP TABLE current_labels (label TEXT);
-       CREATE TEMP TABLE current_flags (flag TEXT);
-    """)
-    messages_at_once *= 100
-    for working_messages in batch(messages_to_refresh, messages_at_once):
-      #Save message content
-      batch_string = ','.join(working_messages)
-      bad_count = 0
-      while True:
-        try:
-          r, d = imapconn.uid('FETCH', batch_string, '(X-GM-LABELS FLAGS)')
-          if r != 'OK':
-            bad_count = bad_count + 1
-            if bad_count > 7:
-              print "\nError: failed to retrieve messages."
-              print "%s %s" % (r, d)
-              sys.exit(5)
-            sleep_time = math.pow(2, bad_count)
-            sys.stdout.write("\nServer responded with %s %s, will retry in %s seconds" % (r, d, str(sleep_time)))
-            time.sleep(sleep_time) # sleep 2 seconds, then 4, 8, 16, 32, 64, 128
-            imapconn = gimaplib.ImapConnect(generateXOAuthString(options.email, options.service_account), options.debug)
-            imapconn.select(ALL_MAIL, readonly=True)
-            continue
-          break
-        except imaplib.IMAP4.abort, e:
-          print 'imaplib.abort error:%s, retrying...' % e
-          imapconn = gimaplib.ImapConnect(generateXOAuthString(options.email, options.service_account), options.debug)
-          imapconn.select(ALL_MAIL, readonly=True)
-        except socket.error, e:
-          print 'socket.error:%s, retrying...' % e
-          imapconn = gimaplib.ImapConnect(generateXOAuthString(options.email, options.service_account), options.debug)
-          imapconn.select(ALL_MAIL, readonly=True)
-      for results in d:
-        search_results = re.search('X-GM-LABELS \((.*)\) UID ([0-9]*) (FLAGS \(.*\))', results)
-        labels = shlex.split(search_results.group(1), posix=False)
-        uid = search_results.group(2)
-        message_flags_string = search_results.group(3)
-        message_flags = imaplib.ParseFlags(message_flags_string)
-        sqlcur.execute('DELETE FROM current_labels')
-        sqlcur.execute('DELETE FROM current_flags')
-        sqlcur.executemany(
-           'INSERT INTO current_labels (label) VALUES (?)',
-              ((label,) for label in labels))
-        sqlcur.executemany(
-           'INSERT INTO current_flags (flag) VALUES (?)',
-              ((flag,) for flag in message_flags))
-        sqlcur.execute("""DELETE FROM labels where message_num = 
-                   (SELECT message_num from uids where uid = ?)
-                    AND label NOT IN current_labels""", ((uid),))
-        sqlcur.execute("""DELETE FROM flags where message_num = 
-                   (SELECT message_num from uids where uid = ?)
-                    AND flag NOT IN current_flags""", ((uid),))
-        sqlcur.execute("""INSERT INTO labels (message_num, label) 
-            SELECT message_num, label from uids, current_labels 
-               WHERE uid = ? AND label NOT IN 
-               (SELECT label FROM labels 
-                  WHERE message_num = uids.message_num)""", ((uid),))
-        sqlcur.execute("""INSERT INTO flags (message_num, flag) 
-            SELECT message_num, flag from uids, current_flags 
-               WHERE uid = ? AND flag NOT IN 
-               (SELECT flag FROM flags 
-                  WHERE message_num = uids.message_num)""", ((uid),))
-        backed_up_messages += 1
-
-      sqlconn.commit()
-      restart_line()
-      sys.stdout.write("refreshed %s of %s messages" % (backed_up_messages, backup_count))
-      sys.stdout.flush()
-    print "\n"
- 
-  # RESTORE #
-  elif options.action == 'restore':
-    print 'using IMAP folder %s' % options.use_folder
-    imapconn.select(options.use_folder)
-    resumedb = os.path.join(options.local_folder, 
-                            "%s-restored.sqlite" % options.email)
-    if options.noresume:
-      try:
-        os.remove(resumedb)
-      except OSError:
-        pass
-      except IOError:
-        pass
-    sqlcur.execute('ATTACH ? as resume', (resumedb,))
-    sqlcur.executescript('''CREATE TABLE IF NOT EXISTS resume.restored_messages 
-                        (message_num INTEGER PRIMARY KEY); 
-                        CREATE TEMP TABLE skip_messages (message_num INTEGER PRIMARY KEY);''')
-    sqlcur.execute('''INSERT INTO skip_messages SELECT message_num from restored_messages''')
-    sqlcur.execute('''SELECT message_num, message_internaldate, message_filename FROM messages
-                      WHERE message_num NOT IN skip_messages ORDER BY message_internaldate DESC''') # All messages
-
-    messages_to_restore_results = sqlcur.fetchall()
-    restore_count = len(messages_to_restore_results)
-    current = 0
-    created_labels = []
-    for x in messages_to_restore_results:
-      restart_line()
-      current += 1
-      message_filename = x[2]
-      sys.stdout.write("restoring message %s of %s from %s" % (current, restore_count, message_filename))
-      sys.stdout.flush()
-      message_num = x[0]
-      message_internaldate = x[1]
-      message_internaldate_seconds = time.mktime(message_internaldate.timetuple())
-      if not os.path.isfile(os.path.join(options.local_folder, message_filename)):
-        print 'WARNING! file %s does not exist for message %s' % (os.path.join(options.local_folder, message_filename), message_num)
-        print '  this message will be skipped.'
-        continue
-      f = open(os.path.join(options.local_folder, message_filename), 'rb')
-      full_message = f.read()
-      f.close()
-      full_message = full_message.replace('\x00', '') # No NULL chars
-      labels = []
-      if not options.strip_labels:
-        labels_query = sqlcur.execute('SELECT DISTINCT label FROM labels WHERE message_num = ?', (message_num,))
-        labels_results = sqlcur.fetchall()
-        for l in labels_results:
-          labels.append(l[0].replace('\\','\\\\').replace('"','\\"'))
-      if options.label_restored:
-        labels.append(options.label_restored)
-      for label in labels:
-        if label not in created_labels and label.find('/') != -1: # create parent labels
-          create_label = label
-          while True:
-            imapconn.create(create_label)
-            created_labels.append(create_label)
-            if create_label.find('/') == -1:
-              break
-            create_label = create_label[:create_label.rfind('/')] 
-      flags_query = sqlcur.execute('SELECT DISTINCT flag FROM flags WHERE message_num = ?', (message_num,))
-      flags_results = sqlcur.fetchall()
-      flags = []
-      for f in flags_results:
-        flags.append(f[0])
-      flags_string = ' '.join(flags)
-      while True:
-        try:
-          r, d = imapconn.append(options.use_folder, flags_string, message_internaldate_seconds, full_message)
-          if r != 'OK':
-            print '\nError: %s %s' % (r,d)
-            sys.exit(5)
-          try:
-            restored_uid = int(re.search('^[APPENDUID [0-9]* ([0-9]*)] \(Success\)$', d[0]).group(1))
-          except AttributeError:
-            print '\nerror retrieving uid: %s: retrying...' % d
-            time.sleep(3)
-            imapconn = gimaplib.ImapConnect(generateXOAuthString(options.email, options.service_account), options.debug)
-            imapconn.select(ALL_MAIL)
-          if len(labels) > 0:
-            labels_string = '("'+'" "'.join(labels)+'")'
-            r, d = imapconn.uid('STORE', restored_uid, '+X-GM-LABELS', labels_string)
-            if r != 'OK':
-              print '\nGImap Set Message Labels Failed: %s %s' % (r, d)
-              sys.exit(33)
-          break
-        except imaplib.IMAP4.abort, e:
-          print '\nimaplib.abort error:%s, retrying...' % e
-          imapconn = gimaplib.ImapConnect(generateXOAuthString(options.email, options.service_account), options.debug)
-          imapconn.select(ALL_MAIL)
-        except socket.error, e:
-          print '\nsocket.error:%s, retrying...' % e
-          imapconn = gimaplib.ImapConnect(generateXOAuthString(options.email, options.service_account), options.debug)
-          imapconn.select(ALL_MAIL)
-      #Save the fact that it is completed
-      sqlconn.execute(
-        'INSERT OR IGNORE INTO restored_messages (message_num) VALUES (?)',
-           (message_num,))
-      sqlconn.commit()
-    sqlconn.execute('DETACH resume')
-    sqlconn.commit()
-
- # RESTORE-MBOX #
-  elif options.action == 'restore-mbox':
-    imapconn.select(options.use_folder)
-    resumedb = os.path.join(options.local_folder,
-                            "%s-restored.sqlite" % options.email)
-    if options.noresume:
-      try:
-        os.remove(resumedb)
-      except OSError:
-        pass
-      except IOError:
-        pass
-    sqlcur.execute('ATTACH ? as mbox_resume', (resumedb,))
-    sqlcur.executescript('''CREATE TABLE IF NOT EXISTS mbox_resume.restored_messages 
-                        (message TEXT PRIMARY KEY)''')
-    sqlcur.execute('''SELECT message FROM mbox_resume.restored_messages''')
-    messages_to_skip_results = sqlcur.fetchall()
-    messages_to_skip = []
-    for a_message in messages_to_skip_results:
-      messages_to_skip.append(a_message[0])
-    if os.name == 'windows' or os.name == 'nt':
-      divider = '\\'
-    else:
-      divider = '/'
-    created_labels = []
-    for path, subdirs, files in os.walk(options.local_folder):
-      for filename in files:
-        if filename[-4:].lower() != u'.mbx' and filename[-5:].lower() != u'.mbox':
-          continue
-        file_path = '%s%s%s' % (path, divider, filename)
-        mbox = mailbox.mbox(file_path)
-        mbox_count = len(mbox.items())
-        current = 0
-        print "\nRestoring from %s" % file_path
-        for message in mbox:
-          current += 1
-          message_marker = '%s-%s' % (file_path, current)
-          if message_marker in messages_to_skip:
-            continue
-          restart_line()
-          labels = message[u'X-Gmail-Labels']
-          if labels != None and labels != u'' and not options.strip_labels:
-            bytes, encoding = email.header.decode_header(labels)[0]
-            if encoding != None:
-              try:
-                labels = bytes.decode(encoding)
-              except UnicodeDecodeError:
-                pass
-            else:
-              labels = labels.decode('string-escape')
-            labels = labels.split(u',')
-          else:
-            labels = []
-          if options.label_restored:
-            labels.append(options.label_restored)
-          for label in labels:
-            if label not in created_labels and label.find('/') != -1: # create parent labels
-              create_label = label
-              while True:
-                imapconn.create(create_label)
-                created_labels.append(create_label)
-                if create_label.find('/') == -1:
-                  break
-                create_label = create_label[:create_label.rfind('/')]
-          flags = []
-          if u'Unread' in labels:
-            labels.remove(u'Unread')
-          else:
-            flags.append(u'\Seen')
-          if u'Starred' in labels:
-            flags.append(u'\Flagged')
-            labels.remove(u'Starred')
-          for bad_label in [u'Sent', u'Inbox', u'Important', u'Drafts', u'Chat', u'Muted', u'Trash', u'Spam']:
-            if bad_label in labels:
-              labels.remove(bad_label)
-              if bad_label == u'Chat':
-                labels.append(u'Restored Chats')
-              elif bad_label == u'Drafts':
-                labels.append(u'\\\\Draft')
-              else:
-                labels.append(u'\\\\%s' % bad_label)
-          escaped_labels = []
-          for label in labels:
-            if label.find('\"') != -1:
-              escaped_labels.append(label.replace('\"', '\\"'))
-            else:
-              escaped_labels.append(label)
-          del message[u'X-Gmail-Labels']
-          del message[u'X-GM-THRID']
-          flags_string = ' '.join(flags)
-          msg_account, internal_datetime = message.get_from().split(' ', 1)
-          internal_datetime_seconds = time.mktime(email.utils.parsedate(internal_datetime))
-          sys.stdout.write(" message %s of %s" % (current, mbox_count))
-          sys.stdout.flush()
-          full_message = message.as_string()
-          while True:
-            try:
-              r, d = imapconn.append(options.use_folder, flags_string, internal_datetime_seconds, full_message)
-              if r != 'OK':
-                print '\nError: %s %s' % (r,d)
-                sys.exit(5)
-              restored_uid = int(re.search('^[APPENDUID [0-9]* ([0-9]*)] \(Success\)$', d[0]).group(1))
-              if len(labels) > 0:
-                labels_string = '("'+'" "'.join(escaped_labels)+'")'
-                r, d = imapconn.uid('STORE', restored_uid, '+X-GM-LABELS', labels_string)
-                if r != 'OK':
-                  print '\nGImap Set Message Labels Failed: %s %s' % (r, d)
-                  sys.exit(33)
-              break
-            except imaplib.IMAP4.abort, e:
-              print '\nimaplib.abort error:%s, retrying...' % e
-              imapconn = gimaplib.ImapConnect(generateXOAuthString(options.email, options.service_account), options.debug)
-              imapconn.select(ALL_MAIL)
-            except socket.error, e:
-              print '\nsocket.error:%s, retrying...' % e
-              imapconn = gimaplib.ImapConnect(generateXOAuthString(options.email, options.service_account), options.debug)
-              imapconn.select(ALL_MAIL)
-          #Save the fact that it is completed
-          sqlconn.execute(
-            'INSERT INTO restored_messages (message) VALUES (?)',
-             (message_marker,))
-          sqlconn.commit()
-    sqlconn.execute('DETACH mbox_resume')
-    sqlconn.commit()
-
-  # RESTORE-GROUP #
-  elif options.action == 'restore-group':
-    resumedb = os.path.join(options.local_folder,
-                            "%s-restored.sqlite" % options.email)
-    if options.noresume:
-      try:
-        os.remove(resumedb)
-      except OSError:
-        pass
-      except IOError:
-        pass
-    sqlcur.execute('ATTACH ? as resume', (resumedb,))
-    sqlcur.executescript('''CREATE TABLE IF NOT EXISTS resume.restored_messages
-                      (message_num INTEGER PRIMARY KEY);
-       CREATE TEMP TABLE skip_messages (message_num INTEGER PRIMARY KEY);''')
-    sqlcur.execute('''INSERT INTO skip_messages SELECT message_num from restored_messages''')
-    sqlcur.execute('''SELECT message_num, message_internaldate, message_filename FROM messages
-          WHERE message_num NOT IN skip_messages ORDER BY message_internaldate DESC''') # All messages
-    messages_to_restore_results = sqlcur.fetchall()
-    restore_count = len(messages_to_restore_results)
-    if options.service_account:
-      if not options.use_admin:
-        print 'Error: --restore_group and --service_account require --user_admin to specify Google Apps Admin to utilize.'
-        sys.exit(5)
-      try:
-        f = file(getProgPath()+'privatekey.p12', 'rb')
-        key = f.read()
-        f.close()
-        service_account_name = service_account
-      except IOError:
-        json_string = file(getProgPath()+'privatekey.json', 'rb').read()
-        json_data = simplejson.loads(json_string)
-        key = json_data['private_key']
-        service_account_name = json_data['client_email']
-      scope = 'https://www.googleapis.com/auth/apps.groups.migration'
-      credentials = oauth2client.client.SignedJwtAssertionCredentials(options.service_account_name, key, scope=scope, prn=options.use_admin)
-      disable_ssl_certificate_validation = False
-      if os.path.isfile(getProgPath()+'noverifyssl.txt'):
-        disable_ssl_certificate_validation = True
-      http = httplib2.Http(ca_certs=getProgPath()+'cacert.pem', disable_ssl_certificate_validation=disable_ssl_certificate_validation)
-      if options.debug:
-        httplib2.debuglevel = 4
-      http = credentials.authorize(http)
-    elif options.use_admin:
-      cfgFile = '%s%s.cfg' % (getProgPath(), options.use_admin)
-      f = open(cfgFile, 'rb')
-      token = simplejson.load(f)
-      f.close()
-      storage = oauth2client.file.Storage(cfgFile)
-      credentials = storage.get()
-      disable_ssl_certificate_validation = False
-      if os.path.isfile(getProgPath()+'noverifyssl.txt'):
-        disable_ssl_certificate_validation = True
-      http = httplib2.Http(ca_certs=getProgPath()+'cacert.pem', disable_ssl_certificate_validation=disable_ssl_certificate_validation)
-      if options.debug:
-        httplib2.debuglevel = 4
-      http = credentials.authorize(http)
-    else:
-      print 'Error: restore-group requires that --use_admin is also specified.'
-      sys.exit(5)
-    gmig = apiclient.discovery.build('groupsmigration', 'v1', http=http)
-    current = 0
-    for x in messages_to_restore_results:
-      restart_line()
-      current += 1
-      sys.stdout.write("restoring message %s of %s from %s" % (current, restore_count, x[1]))
-      sys.stdout.flush()
-      message_num = x[0]
-      message_internaldate = x[1]
-      message_filename = x[2]
-      if not os.path.isfile(os.path.join(options.local_folder, message_filename)):
-        print 'WARNING! file %s does not exist for message %s' % (os.path.join(options.local_folder, message_filename), message_num)
-        print '  this message will be skipped.'
-        continue
-      f = open(os.path.join(options.local_folder, message_filename), 'rb')
-      full_message = f.read()
-      f.close()
-      media = apiclient.http.MediaFileUpload(os.path.join(options.local_folder, message_filename), mimetype='message/rfc822')
-      callGAPI(service=gmig.archive(), function='insert', groupId=options.email, media_body=media)
-      #Save the fact that it is completed
-      sqlconn.execute(
-#        'INSERT OR IGNORE INTO restored_messages (message_num) VALUES (?)',
-         'INSERT INTO restored_messages (message_num) VALUES (?)',
-           (message_num,))
-      sqlconn.commit()
-    sqlconn.execute('DETACH resume')
-    sqlconn.commit()
-
-  # COUNT 
-  elif options.action == 'count':
-    print 'Using label %s' % options.use_folder
-    imapconn.select(options.use_folder, readonly=True)
-    messages_to_process = gimaplib.GImapSearch(imapconn, options.gmail_search)
-    messages_to_estimate = []
-    #if we have a sqlcur , we'll compare messages to the db
-    #otherwise just estimate everything
-    for message_num in messages_to_process:
-      try:
-        sqlcur
-        if message_is_backed_up(message_num, sqlcur, sqlconn, options.local_folder):
-          continue
-        else:
-          messages_to_estimate.append(message_num)
-      except NameError:
-        messages_to_estimate.append(message_num)
-    estimate_count = len(messages_to_estimate)
-    total_size = float(0)
-    list_position = 0
-    messages_at_once = 10000
-    loop_count = 0
-    print "%s,%s" % (options.email, estimate_count)
-
-  # PURGE #
-  elif options.action == 'purge':
-    print 'Using label %s' % options.use_folder
-    imapconn.select(options.use_folder, readonly=False)
-    messages_to_process = gimaplib.GImapSearch(imapconn, options.gmail_search)
-    print 'Moving %s messages from All Mail to Trash for %s' % (len(messages_to_process), options.email)
-    messages_at_once = 1000
-    loop_count = 0
-    for working_messages in batch(messages_to_process, messages_at_once):
-      uid_string = ','.join(working_messages)
-      t, d = imapconn.uid('STORE', uid_string, '+X-GM-LABELS', '\\Trash')
-    try:
-      SPAM = label_mappings[u'\\Junk']
-    except KeyError:
-      print 'Error: could not select the Spam folder. Please make sure it is not hidden from IMAP.'
-      sys.exit(2)
-    r, d = imapconn.select(SPAM, readonly=False)
-    if r == 'NO':
-      print "Error: Cannot select the Gmail \"Spam\" folder. Please make sure it is not hidden from IMAP."
-      sys.exit(3)
-    spam_uids = gimaplib.GImapSearch(imapconn, options.gmail_search)
-    print 'Purging %s Spam messages for %s' % (len(spam_uids), options.email)
-    for working_messages in batch(spam_uids, messages_at_once):
-      spam_uid_string = ','.join(working_messages)
-      t, d = imapconn.uid('STORE', spam_uid_string, '+FLAGS', '\Deleted')
-    imapconn.expunge()
-    try:
-      TRASH = label_mappings[u'\\Trash']
-    except KeyError:
-      print 'Error: could not select the Trash folder. Please make sure it is not hidden from IMAP.'
-      sys.exit(4)
-    r, d = imapconn.select(TRASH, readonly=False)
-    if r == 'NO':
-      print "Error: Cannot select the Gmail \"Trash\" folder. Please make sure it is not hidden from IMAP."
-      sys.exit(3)
-    trash_uids = gimaplib.GImapSearch(imapconn, options.gmail_search) 
-    print 'Purging %s Trash messages for %s' % (len(trash_uids), options.email)
-    for working_messages in batch(trash_uids, messages_at_once):
-      trash_uid_string = ','.join(working_messages)
-      t, d = imapconn.uid('STORE', trash_uid_string, '+FLAGS', '\Deleted')
-    imapconn.expunge()
-
-  # PURGE-LABELS #
-  elif options.action == u'purge-labels':
-    pattern = options.gmail_search
-    if pattern == u'in:anywhere':
-      pattern = u'*'
-    pattern = r'%s' % pattern
-    r, existing_labels = imapconn.list(pattern=pattern)
-    for label_result in existing_labels:
-      if type(label_result) is not str:
-        continue 
-      label = re.search(u'\" \"(.*)\"$', label_result).group(1)
-      if label == u'INBOX' or label == u'Deleted' or label[:7] == u'[Gmail]':
-        continue
-
-      # ugly hacking of imaplib to keep it from overquoting/escaping
-      funcType = type(imapconn._quote)
-      imapconn._quote = funcType(just_quote, imapconn, imapconn)
-
-      print u'Deleting label %s' % label
-      try:
-        r, d = imapconn.delete(label)
-      except imaplib.IMAP4.error, e:
-        print 'bad response: %s' % e
-
-  # QUOTA #
-  elif options.action == 'quota':
-    result = imapconn.getquotaroot("INBOX")[1][1][0]
-    quota_used, quota_size = re.search('^".*" \(STORAGE ([0-9]*) ([0-9]*)\)$', result).groups()
-    quota_used = float(quota_used) / 1024.0
-    quota_size = float(quota_size) / 1024.0
-    used_pct = (quota_used / quota_size) * 100
-    quota_used_term = 'MB'
-    quota_size_term = 'MB'
-    if quota_size > 1024.0:
-      quota_size = quota_size / 1024.0
-      quota_size_term = 'GB'
-    if quota_size > 1024.0:
-      quota_size = quota_size / 1024.0
-      quota_size_term = 'TB'
-    if quota_size > 1024.0:
-      quota_size = quota_size / 1024.0
-      quota_size_term = 'PB'
-    if quota_used > 1024.0:
-      quota_used = quota_used / 1024.0
-      quota_used_term = 'GB'
-    if quota_used > 1024.0:
-      quota_used = quota_used / 1024.0
-      quota_used_term = 'TB'
-    if quota_used > 1024.0:
-      quota_used = quota_used / 1024.0
-      quota_used_term = 'PB'
-
-    print 'Total Google Storage: %.2f %s' % (quota_size, quota_size_term)
-    print 'Used Google Storage:  %.2f %s' % (quota_used, quota_used_term)
-    print '%.2f%%' % used_pct
-
-  # ESTIMATE #
-  elif options.action == 'estimate':
-    imapconn.select(options.use_folder, readonly=True)
-    messages_to_process = gimaplib.GImapSearch(imapconn, options.gmail_search)
-    messages_to_estimate = []
-    #if we have a sqlcur , we'll compare messages to the db
-    #otherwise just estimate everything
-    for message_num in messages_to_process:
-      try:
-        sqlcur
-        if message_is_backed_up(message_num, sqlcur, sqlconn, options.local_folder):
-          continue
-        else:
-          messages_to_estimate.append(message_num)
-      except NameError:
-        messages_to_estimate.append(message_num)
-    estimate_count = len(messages_to_estimate)
-    total_size = float(0)
-    list_position = 0
-    messages_at_once = 10000
-    loop_count = 0
-    print 'Email: %s' % options.email
-    print "Messages to estimate: %s" % estimate_count
-    estimated_messages = 0
-    for working_messages in batch(messages_to_estimate, messages_at_once):
-      messages_size = get_message_size(imapconn, working_messages)
-      total_size = total_size + messages_size
-      if total_size > (1024 * 1024 * 1024):
-        math_size = total_size/(1024 * 1024 * 1024)
-        print_size = "%.2f GB" % math_size
-      elif total_size > (1024 * 1024):
-        math_size = total_size / (1024 * 1024)
-        print_size = "%.2f MB" % math_size
-      elif total_size > 1024:
-        math_size = total_size/1024
-        print_size = "%.2f KB" % math_size
-      else:
-        print_size = "%.2f bytes" % total_size
-      if estimated_messages+messages_at_once < estimate_count:
-        estimated_messages = estimated_messages + messages_at_once
-      else:
-        estimated_messages = estimate_count
-      restart_line()
-      sys.stdout.write("Messages estimated: %s  Estimated size: %s          " % (estimated_messages, print_size))
-      sys.stdout.flush()
-      time.sleep(1)
-  print ""
-  try:
-    sqlconn.close()
-  except NameError:
-    pass
-  try:
-    imapconn.logout()
-  except UnboundLocalError: # group-restore never does imapconn
-    pass
-  
-if __name__ == '__main__':
-  reload(sys)
-  sys.setdefaultencoding(u'UTF-8')
-  if os.name == u'nt':
-    sys.argv = win32_unicode_argv() # cleanup sys.argv on Windows
-  doGYBCheckForUpdates()
-  try:
-    main(sys.argv[1:])
-  except KeyboardInterrupt:
-    try:
-      sqlconn.commit()
-      sqlconn.close()
-      print
-    except NameError:
-      pass
-    sys.exit(4)
+#!/usr/bin/env python-
+#
+# Got Your Back
+#
+# Licensed under the Apache License, Version 2.0 (the "License");
+# you may not use this file except in compliance with the License.
+# You may obtain a copy of the License at
+#
+#      http://www.apache.org/licenses/LICENSE-2.0
+#
+# Unless required by applicable law or agreed to in writing, software
+# distributed under the License is distributed on an "AS IS" BASIS,
+# WITHOUT WARRANTIES OR CONDITIONS OF ANY KIND, either express or implied.
+# See the License for the specific language governing permissions and
+# limitations under the License.
+
+u"""\n%s\n\nGot Your Back (GYB) is a command line tool which allows users to backup and restore their Gmail.
+
+For more information, see http://code.google.com/p/got-your-back/
+"""
+
+global __name__, __author__, __email__, __version__, __license__
+__program_name__ = u'Got Your Back: Gmail Backup'
+__author__ = u'Jay Lee'
+__email__ = u'jay0lee@gmail.com'
+__version__ = u'0.30'
+__license__ = u'Apache License 2.0 (http://www.apache.org/licenses/LICENSE-2.0)'
+__db_schema_version__ = u'5'
+__db_schema_min_version__ = u'2'        #Minimum for restore
+
+import imaplib
+from optparse import OptionParser, SUPPRESS_HELP
+import sys
+import os
+import os.path
+import time
+import random
+import struct
+import platform
+import StringIO
+import socket
+import datetime
+import sqlite3
+import email
+import mailbox
+import mimetypes
+import re
+import shlex
+from itertools import islice, chain
+import math
+
+try:
+  import json as simplejson
+except ImportError:
+  import simplejson
+
+import httplib2
+import oauth2client.client
+import oauth2client.file
+import oauth2client.tools
+import gflags
+import apiclient
+import apiclient.discovery
+import apiclient.errors
+import gimaplib
+
+def SetupOptionParser():
+  # Usage message is the module's docstring.
+  parser = OptionParser(usage=__doc__ % getGYBVersion(), add_help_option=False)
+  parser.add_option('--email',
+    dest='email',
+    help='Full email address of user or group to act against')
+  action_choices = ['backup','restore', 'restore-group', 'restore-mbox', 'count', 'purge', 'purge-labels', 'estimate', 'quota', 'reindex']
+  parser.add_option('--action',
+    type='choice',
+    choices=action_choices,
+    dest='action',
+    default='backup',
+    help='Action to perform - %s. Default is backup.' % ', '.join(action_choices))
+  parser.add_option('--search',
+    dest='gmail_search',
+    default='in:anywhere',
+    help='Optional: On backup, estimate, count and purge, Gmail search to scope operation against')
+  parser.add_option('--local-folder',
+    dest='local_folder',
+    help='Optional: On backup, restore, estimate, local folder to use. Default is GYB-GMail-Backup-<email>',
+    default='XXXuse-email-addressXXX')
+  parser.add_option('--use-imap-folder',
+    dest='use_folder',
+    help='Optional: IMAP folder to act against. Default is "All Mail" label. You can run "--use_folder [Gmail]/Chats" to backup chat.')
+  parser.add_option('--label-restored',
+    dest='label_restored',
+    help='Optional: On restore, all messages will additionally receive this label. For example, "--label_restored gyb-restored" will label all uploaded messages with a gyb-restored label.')
+  parser.add_option('--strip-labels',
+    dest='strip_labels',
+    action='store_true',
+    default=False,
+    help='Optional: On restore and restore-mbox, strip existing labels from messages except for those explicitly declared with the --label-restored parameter.')
+  parser.add_option('--service-account',
+    dest='service_account',
+    help='Google Apps Business and Education only. Use OAuth 2.0 Service Account to authenticate.')
+  parser.add_option('--use-admin',
+    dest='use_admin',
+    help='Optional. On restore-group, authenticate as this admin user.')
+  parser.add_option('--batch-size',
+    dest='batch_size',
+    type='int',
+    default=100,
+    help='Optional: On backup, sets the number of messages to batch download.')
+  parser.add_option('--noresume', 
+    action='store_true', 
+    default=False,
+    help='Optional: On restores, start from beginning. Default is to resume where last restore left off.')
+  parser.add_option('--fast-incremental',
+    dest='refresh',
+    action='store_false',
+    default=True,
+    help='Optional: On backup, skips refreshing labels for existing message')
+  parser.add_option('--debug',
+    action='store_true',
+    dest='debug',
+    help='Turn on verbose debugging and connection information (troubleshooting)')
+  parser.add_option('--version',
+    action='store_true',
+    dest='version',
+    help='print GYB version and quit')
+  parser.add_option('--help',
+    action='help',
+    help='Display this message.')
+  return parser
+
+def win32_unicode_argv():
+  from ctypes import POINTER, byref, cdll, c_int, windll
+  from ctypes.wintypes import LPCWSTR, LPWSTR
+
+  GetCommandLineW = cdll.kernel32.GetCommandLineW
+  GetCommandLineW.argtypes = []
+  GetCommandLineW.restype = LPCWSTR
+
+  CommandLineToArgvW = windll.shell32.CommandLineToArgvW
+  CommandLineToArgvW.argtypes = [LPCWSTR, POINTER(c_int)]
+  CommandLineToArgvW.restype = POINTER(LPWSTR)
+
+  cmd = GetCommandLineW()
+  argc = c_int(0)
+  argv = CommandLineToArgvW(cmd, byref(argc))
+  if argc.value > 0:
+    # Remove Python executable and commands if present
+    start = argc.value - len(sys.argv)
+    return [argv[i] for i in xrange(start, argc.value)]
+
+def getProgPath():
+  if os.path.abspath('/') != -1:
+    divider = '/'
+  else:
+    divider = '\\'
+  return os.path.dirname(os.path.realpath(sys.argv[0]))+divider
+
+def batch(iterable, size):
+  sourceiter = iter(iterable)
+  while True:
+    batchiter = islice(sourceiter, size)
+    yield chain([batchiter.next()], batchiter)
+
+def getOAuthFromConfigFile(email):
+  cfgFile = '%s%s.cfg' % (getProgPath(), email)
+  if os.path.isfile(cfgFile):
+    f = open(cfgFile, 'r')
+    key = f.readline()[0:-1]
+    secret = f.readline()
+    f.close()
+    return (key, secret)
+  else:
+    return (False, False)
+
+def requestOAuthAccess(email, debug=False):
+  scopes = ['https://mail.google.com/',                        # IMAP/SMTP client access
+            'https://www.googleapis.com/auth/userinfo#email',
+            'https://www.googleapis.com/auth/apps.groups.migration']
+  CLIENT_SECRETS = getProgPath()+'client_secrets.json'
+  MISSING_CLIENT_SECRETS_MESSAGE = """
+WARNING: Please configure OAuth 2.0
+
+To make GYB run you will need to populate the client_secrets.json file
+found at:
+
+   %s
+
+with information from the APIs Console <https://code.google.com/apis/console>.
+
+""" % (CLIENT_SECRETS)
+  FLOW = oauth2client.client.flow_from_clientsecrets(CLIENT_SECRETS, scope=scopes, message=MISSING_CLIENT_SECRETS_MESSAGE, login_hint=email)
+  cfgFile = '%s%s.cfg' % (getProgPath(), email)
+  storage = oauth2client.file.Storage(cfgFile)
+  credentials = storage.get()
+  if os.path.isfile(getProgPath()+'nobrowser.txt'):
+    gflags.FLAGS.auth_local_webserver = False
+  if credentials is None or credentials.invalid:
+    certFile = getProgPath()+'cacert.pem'
+    disable_ssl_certificate_validation = False
+    if os.path.isfile(getProgPath()+'noverifyssl.txt'):
+      disable_ssl_certificate_validation = True
+    http = httplib2.Http(ca_certs=certFile, disable_ssl_certificate_validation=disable_ssl_certificate_validation)
+    credentials = oauth2client.tools.run(FLOW, storage, short_url=True, http=http)
+
+def doGYBCheckForUpdates():
+  import urllib2, calendar
+  no_update_check_file = getProgPath()+'noupdatecheck.txt'
+  last_update_check_file = getProgPath()+'lastcheck.txt'
+  if os.path.isfile(no_update_check_file): return
+  try:
+    current_version = float(__version__)
+  except ValueError:
+    return
+  if os.path.isfile(last_update_check_file):
+    f = open(last_update_check_file, 'r')
+    last_check_time = int(f.readline())
+    f.close()
+  else:
+    last_check_time = 0
+  now_time = calendar.timegm(time.gmtime())
+  one_week_ago_time = now_time - 604800
+  if last_check_time > one_week_ago_time: return
+  try:
+    c = urllib2.urlopen(u'https://gyb-update.appspot.com/latest-version.txt?v=%s' % __version__)
+    try:
+      latest_version = float(c.read())
+    except ValueError:
+      return
+    if latest_version <= current_version:
+      f = open(last_update_check_file, 'w')
+      f.write(str(now_time))
+      f.close()
+      return
+    a = urllib2.urlopen(u'https://gyb-update.appspot.com/latest-version-announcement.txt?v=%s')
+    announcement = a.read()
+    sys.stderr.write('\nThere\'s a new version of GYB!!!\n\n')
+    sys.stderr.write(announcement)
+    visit_gyb = raw_input(u"\n\nHit Y to visit the GYB website and download the latest release. Hit Enter to just continue with this boring old version. GYB won't bother you with this announcemnt for 1 week or you can create a file named %s and GYB won't ever check for updates: " % no_update_check_file)
+    if visit_gyb.lower() == u'y':
+      import webbrowser
+      webbrowser.open(u'http://git.io/gyb')
+      print u'GYB is now exiting so that you can overwrite this old version with the latest release'
+      sys.exit(0)
+    f = open(last_update_check_file, 'w')
+    f.write(str(now_time))
+    f.close()
+  except urllib2.HTTPError:
+    return
+  except urllib2.URLError:
+    return
+
+def generateXOAuthString(email, service_account=False, debug=False):
+  if debug:
+    httplib2.debuglevel = 4
+  if service_account:
+    try:
+      f = file(getProgPath()+'privatekey.p12', 'rb')
+      key = f.read()
+      f.close()
+      service_account_name = service_account
+    except IOError:
+      json_string = file(getProgPath()+'privatekey.json', 'rb').read()
+      json_data = simplejson.loads(json_string)
+      key = json_data['private_key']
+      service_account_name = json_data['client_email']
+    scope = 'https://mail.google.com/'
+    credentials = oauth2client.client.SignedJwtAssertionCredentials(service_account_name=service_account_name, private_key=key, scope=scope, user_agent=getGYBVersion(' / '), prn=email)
+    disable_ssl_certificate_validation = False
+    if os.path.isfile(getProgPath()+'noverifyssl.txt'):
+      disable_ssl_certificate_validation = True
+    http = httplib2.Http(ca_certs=getProgPath()+'cacert.pem', disable_ssl_certificate_validation=disable_ssl_certificate_validation)
+    if debug:
+      httplib2.debuglevel = 4
+    http = credentials.authorize(http)
+    service = apiclient.discovery.build('oauth2', 'v2', http=http)
+  else:
+    cfgFile = '%s%s.cfg' % (getProgPath(), email)
+    storage = oauth2client.file.Storage(cfgFile)
+    credentials = storage.get()
+    if credentials is None or credentials.invalid:
+      requestOAuthAccess(email, debug)
+      credentials = storage.get()
+  if credentials.access_token_expired:
+    disable_ssl_certificate_validation = False
+    if os.path.isfile(getProgPath()+'noverifyssl.txt'):
+      disable_ssl_certificate_validation = True
+    credentials.refresh(httplib2.Http(ca_certs=getProgPath()+'cacert.pem', disable_ssl_certificate_validation=disable_ssl_certificate_validation))
+  return "user=%s\001auth=OAuth %s\001\001" % (email, credentials.access_token)
+
+def just_quote(self, arg):
+        return '"%s"' % arg
+
+def callGAPI(service, function, soft_errors=False, throw_reasons=[], **kwargs):
+  method = getattr(service, function)
+  retries = 3
+  for n in range(1, retries+1):
+    try:
+      return method(**kwargs).execute()
+    except apiclient.errors.HttpError, e:
+      error = simplejson.loads(e.content)
+      try:
+        reason = error['error']['errors'][0]['reason']
+        http_status = error['error']['code']
+        message = error['error']['errors'][0]['message']
+        if reason in throw_reasons:
+          raise
+        if n != retries and reason in ['rateLimitExceeded', 'userRateLimitExceeded', 'backendError']:
+          wait_on_fail = (2 ** n) if (2 ** n) < 60 else 60
+          randomness = float(random.randint(1,1000)) / 1000
+          wait_on_fail = wait_on_fail + randomness
+          if n > 3: sys.stderr.write('\nTemp error %s. Backing off %s seconds...' % (reason, int(wait_on_fail)))
+          time.sleep(wait_on_fail)
+          if n > 3: sys.stderr.write('attempt %s/%s\n' % (n+1, retries))
+          continue
+        sys.stderr.write('\n%s: %s - %s\n' % (http_status, message, reason))
+        if soft_errors:
+          sys.stderr.write(' - Giving up.\n')
+          return
+        else:
+          sys.exit(int(http_status))
+      except KeyError:
+        sys.stderr.write('Unknown Error: %s' % e)
+        sys.exit(1)
+    except oauth2client.client.AccessTokenRefreshError, e:
+      sys.stderr.write('Error: Authentication Token Error - %s' % e)
+      sys.exit(403)
+
+def message_is_backed_up(message_num, sqlcur, sqlconn, backup_folder):
+    try:
+      sqlcur.execute('''
+         SELECT message_filename FROM uids NATURAL JOIN messages
+                where uid = ?''', ((message_num),))
+    except sqlite3.OperationalError, e:
+      if e.message == 'no such table: messages':
+        print "\n\nError: your backup database file appears to be corrupted."
+      else:
+        print "SQL error:%s" % e
+      sys.exit(8)
+    sqlresults = sqlcur.fetchall()
+    for x in sqlresults:
+      filename = x[0]
+      if os.path.isfile(os.path.join(backup_folder, filename)):
+        return True
+    return False
+
+def get_db_settings(sqlcur):
+  try:
+    sqlcur.execute('SELECT name, value FROM settings')
+    db_settings = dict(sqlcur) 
+    return db_settings
+  except sqlite3.OperationalError, e:
+    if e.message == 'no such table: settings':
+      print "\n\nSorry, this version of GYB requires version %s of the database schema. Your backup folder database does not have a version." % (__db_schema_version__)
+      sys.exit(6)
+    else: 
+      print "%s" % e
+
+def check_db_settings(db_settings, action, user_email_address):
+  if (db_settings['db_version'] < __db_schema_min_version__  or
+      db_settings['db_version'] > __db_schema_version__):
+    print "\n\nSorry, this backup folder was created with version %s of the database schema while GYB %s requires version %s - %s for restores" % (db_settings['db_version'], __version__, __db_schema_min_version__, __db_schema_version__)
+    sys.exit(4)
+
+  # Only restores are allowed to use a backup folder started with another account (can't allow 2 Google Accounts to backup/estimate from same folder)
+  if action not in ['restore', 'restore-group', 'restore-mbox']:
+    if user_email_address.lower() != db_settings['email_address'].lower():
+      print "\n\nSorry, this backup folder should only be used with the %s account that it was created with for incremental backups. You specified the %s account" % (db_settings['email_address'], user_email_address)
+      sys.exit(5)
+
+def convertDB(sqlconn, uidvalidity, oldversion):
+  print "Converting database"
+  try:
+    with sqlconn:
+      if oldversion < '3':
+        # Convert to schema 3
+        sqlconn.executescript('''
+          BEGIN;
+          CREATE TABLE uids 
+              (message_num INTEGER, uid INTEGER PRIMARY KEY); 
+          INSERT INTO uids (uid, message_num) 
+               SELECT message_num as uid, message_num FROM messages;
+          CREATE INDEX labelidx ON labels (message_num);
+          CREATE INDEX flagidx ON flags (message_num);
+        ''')
+      if oldversion < '4':
+        # Convert to schema 4
+        sqlconn.execute('''
+          ALTER TABLE messages ADD COLUMN rfc822_msgid TEXT;
+        ''')
+      if oldversion < '5':
+        # Convert to schema 5
+        sqlconn.executescript('''
+          DROP INDEX labelidx;
+          DROP INDEX flagidx;
+          CREATE UNIQUE INDEX labelidx ON labels (message_num, label);
+          CREATE UNIQUE INDEX flagidx ON flags (message_num, flag);
+        ''')
+      sqlconn.executemany('REPLACE INTO settings (name, value) VALUES (?,?)',
+                        (('uidvalidity',uidvalidity), 
+                         ('db_version', __db_schema_version__)) )   
+      sqlconn.commit()
+  except sqlite3.OperationalError, e:
+      print "Conversion error: %s" % e.message
+
+  print "GYB database converted to version %s" % __db_schema_version__
+
+def getMessageIDs (sqlconn, backup_folder):   
+  sqlcur = sqlconn.cursor()
+  header_parser = email.parser.HeaderParser()
+  for message_num, filename in sqlconn.execute('''
+               SELECT message_num, message_filename FROM messages 
+                      WHERE rfc822_msgid IS NULL'''):
+    message_full_filename = os.path.join(backup_folder, filename)
+    if os.path.isfile(message_full_filename):
+      f = open(message_full_filename, 'rb')
+      msgid = header_parser.parse(f, True).get('message-id') or '<DummyMsgID>'
+      f.close()
+      sqlcur.execute(
+          'UPDATE messages SET rfc822_msgid = ? WHERE message_num = ?',
+                     (msgid, message_num))
+  sqlconn.commit()
+ 
+def rebuildUIDTable(imapconn, sqlconn):
+  sqlcur = sqlconn.cursor()
+  header_parser = email.parser.HeaderParser()
+  sqlcur.execute('DELETE FROM uids')
+  # Create an index on the Message ID to speed up the process
+  sqlcur.execute('CREATE INDEX IF NOT EXISTS msgidx on messages(rfc822_msgid)')
+  exists = imapconn.response('exists')
+  exists = int(exists[1][0])
+  batch_size = 1000
+  for batch_start in xrange(1, exists, batch_size):
+    batch_end = min(exists, batch_start+batch_size-1)
+    t, d = imapconn.fetch('%d:%d' % (batch_start, batch_end),
+                '(UID INTERNALDATE BODY.PEEK[HEADER.FIELDS '
+                             '(FROM TO SUBJECT MESSAGE-ID)])')
+    if t != 'OK':
+      print "\nError: failed to retrieve messages."
+      print "%s %s" % (t, d)
+      sys.exit(5)
+    for extras, header in (x for x in d if x != ')'):
+      uid, message_date = re.search('UID ([0-9]*) (INTERNALDATE \".*\")', 
+                                     extras).groups()
+      try:
+        time_seconds = time.mktime(imaplib.Internaldate2tuple(message_date))
+      except OverflowError:
+        time_seconds = time.time()
+      message_internaldate = datetime.datetime.fromtimestamp(time_seconds)
+      m = header_parser.parsestr(header, True)
+      msgid = m.get('message-id') or '<DummyMsgID>'
+      message_to = m.get('to')
+      message_from = m.get('from')
+      message_subject = m.get('subject')
+      try:
+        sqlcur.execute('''
+          INSERT INTO uids (uid, message_num) 
+            SELECT ?, message_num FROM messages WHERE
+                   rfc822_msgid = ? AND
+                   message_internaldate = ?
+                   GROUP BY rfc822_msgid 
+                   HAVING count(*) = 1''',
+                   (uid,
+                    msgid,
+                    message_internaldate))
+      except Exception, e:
+       print e
+       print e.message
+       print uid, msgid
+      if sqlcur.lastrowid is None:
+        print uid, rfc822_msgid
+    print "\b.",
+    sys.stdout.flush() 
+  # There is no need to maintain the Index for normal operations
+  sqlcur.execute('DROP INDEX msgidx')
+  sqlconn.commit()
+
+def doesTokenMatchEmail(cli_email, debug=False):
+  cfgFile = '%s%s.cfg' % (getProgPath(), cli_email)
+  storage = oauth2client.file.Storage(cfgFile)
+  credentials = storage.get()
+  disable_ssl_certificate_validation = False
+  if os.path.isfile(getProgPath()+'noverifyssl.txt'):
+    disable_ssl_certificate_validation = True
+  http = httplib2.Http(ca_certs=getProgPath()+'cacert.pem', disable_ssl_certificate_validation=disable_ssl_certificate_validation)
+  if debug:
+    httplib2.debuglevel = 4
+  if credentials.access_token_expired:
+    credentials.refresh(http)
+  oa2 = apiclient.discovery.build('oauth2', 'v2', http=http)
+  token_info = callGAPI(service=oa2, function='tokeninfo', access_token=credentials.access_token)
+  if token_info['email'].lower() == cli_email.lower():
+    return True
+  return False
+
+def restart_line():
+  sys.stdout.write('\r')
+  sys.stdout.flush()
+
+def initializeDB(sqlcur, sqlconn, email, uidvalidity):
+  sqlcur.executescript('''
+   CREATE TABLE messages(message_num INTEGER PRIMARY KEY, 
+                         message_filename TEXT, 
+                         message_to TEXT, 
+                         message_from TEXT, 
+                         message_subject TEXT, 
+                         message_internaldate TIMESTAMP,
+                         rfc822_msgid TEXT);
+   CREATE TABLE labels (message_num INTEGER, label TEXT);
+   CREATE TABLE flags (message_num INTEGER, flag TEXT);
+   CREATE TABLE uids (message_num INTEGER, uid INTEGER PRIMARY KEY);
+   CREATE TABLE settings (name TEXT PRIMARY KEY, value TEXT);
+   CREATE UNIQUE INDEX labelidx ON labels (message_num, label);
+   CREATE UNIQUE INDEX flagidx ON flags (message_num, flag);
+  ''')
+  sqlcur.executemany('INSERT INTO settings (name, value) VALUES (?, ?)', 
+         (('email_address', email),
+          ('db_version', __db_schema_version__),
+          ('uidvalidity', uidvalidity)))
+  sqlconn.commit()
+
+def get_message_size(imapconn, uids):
+  if type(uids) == type(int()):
+    uid_string == str(uid)
+  else:
+    uid_string = ','.join(uids)
+  t, d = imapconn.uid('FETCH', uid_string, '(RFC822.SIZE)')
+  if t != 'OK':
+    print "Failed to retrieve size for message %s" % uid
+    print "%s %s" % (t, d)
+    exit(9)
+  total_size = 0
+  for x in d:
+    try:
+      message_size = int(re.search('^[0-9]* \(UID [0-9]* RFC822.SIZE ([0-9]*)\)$', x).group(1))
+      total_size = total_size + message_size
+    except AttributeError:
+      pass
+  return total_size
+
+def getGYBVersion(divider="\n"):
+  return ('Got Your Back %s~DIV~%s - %s~DIV~Python %s.%s.%s %s-bit %s~DIV~%s %s' % (__version__, __author__, __email__,
+                   sys.version_info[0], sys.version_info[1], sys.version_info[2], struct.calcsize('P')*8,
+                   sys.version_info[3], platform.platform(), platform.machine())).replace('~DIV~', divider)
+
+def main(argv):
+  options_parser = SetupOptionParser()
+  (options, args) = options_parser.parse_args(args=argv)
+  if options.version:
+    print getGYBVersion()
+    sys.exit(0)
+  if not options.email:
+    options_parser.print_help()
+    print "\nERROR: --email is required."
+    return
+  if options.local_folder == 'XXXuse-email-addressXXX':
+    options.local_folder = "GYB-GMail-Backup-%s" % options.email
+  if not options.service_account:  # 3-Legged OAuth
+    if options.use_admin:
+      auth_as = options.use_admin
+    else:
+      auth_as = options.email
+    requestOAuthAccess(auth_as, options.debug)
+    if not doesTokenMatchEmail(auth_as, options.debug):
+      print "Error: you did not authorize the OAuth token in the browser with the %s Google Account. Please make sure you are logged in to the correct account when authorizing the token in the browser." % auth_as
+      cfgFile = '%s%s.cfg' % (getProgPath(), auth_as)
+      os.remove(cfgFile)
+      sys.exit(9)
+
+  if not os.path.isdir(options.local_folder):
+    if options.action in ['backup',]:
+      os.mkdir(options.local_folder)
+    elif options.action in ['restore', 'restore-group']:
+      print 'Error: Folder %s does not exist. Cannot restore.' % options.local_folder
+      sys.exit(3)
+
+  if options.action not in ['restore-group']:
+    imapconn = gimaplib.ImapConnect(generateXOAuthString(options.email, options.service_account), options.debug)
+    global ALL_MAIL, TRASH, SPAM
+    label_mappings = gimaplib.GImapGetFolders(imapconn)
+    try:
+      ALL_MAIL = label_mappings[u'\\All']
+    except KeyError:
+      print 'Error: Cannot find the Gmail "All Mail" folder. Please make sure it is not hidden from IMAP.'
+      sys.exit(3)
+    if not options.use_folder:
+      options.use_folder = ALL_MAIL
+    r, d = imapconn.select(ALL_MAIL, readonly=True)
+    if r == 'NO':
+      print "Error: Cannot select the Gmail \"All Mail\" folder. Please make sure it is not hidden from IMAP."
+      sys.exit(3)
+    uidvalidity = imapconn.response('UIDVALIDITY')[1][0]
+
+  sqldbfile = os.path.join(options.local_folder, 'msg-db.sqlite')
+  # Do we need to initialize a new database?
+  newDB = (not os.path.isfile(sqldbfile)) and (options.action in ['backup', u'restore-mbox'])
+  
+  #If we're not doing a estimate or if the db file actually exists we open it (creates db if it doesn't exist)
+  if options.action not in ['count', 'purge', 'purge-labels', 'quota']:
+    if options.action not in ['estimate'] or os.path.isfile(sqldbfile):
+      print "\nUsing backup folder %s" % options.local_folder
+      global sqlconn
+      global sqlcur
+      sqlconn = sqlite3.connect(sqldbfile, detect_types=sqlite3.PARSE_DECLTYPES)
+      sqlconn.text_factory = str
+      sqlcur = sqlconn.cursor()
+      if newDB:
+        initializeDB(sqlcur, sqlconn, options.email, uidvalidity)
+      db_settings = get_db_settings(sqlcur)
+      check_db_settings(db_settings, options.action, options.email)
+      if options.action not in ['restore', 'restore-group', u'restore-mbox']:
+        if ('uidvalidity' not in db_settings or 
+            db_settings['db_version'] <  __db_schema_version__):
+          convertDB(sqlconn, uidvalidity, db_settings['db_version'])
+          db_settings = get_db_settings(sqlcur)
+        if options.action == 'reindex':
+          getMessageIDs(sqlconn, options.local_folder)
+          rebuildUIDTable(imapconn, sqlconn)
+          sqlconn.execute('''
+              UPDATE settings SET value = ? where name = 'uidvalidity'
+          ''', ((uidvalidity),))
+          sqlconn.commit()
+          sys.exit(0)
+
+        if db_settings['uidvalidity'] != uidvalidity:
+          print "Because of changes on the Gmail server, this folder cannot be used for incremental backups."
+          sys.exit(3)
+
+  # BACKUP #
+  if options.action == 'backup':
+    print 'Using folder %s' % options.use_folder
+    imapconn.select(options.use_folder, readonly=True)
+    messages_to_process = gimaplib.GImapSearch(imapconn, options.gmail_search)
+    backup_path = options.local_folder
+    if not os.path.isdir(backup_path):
+      os.mkdir(backup_path)
+    messages_to_backup = []
+    messages_to_refresh = []
+    #Determine which messages from the search we haven't processed before.
+    print "GYB needs to examine %s messages" % len(messages_to_process)
+    for message_num in messages_to_process:
+      if not newDB and message_is_backed_up(message_num, sqlcur, sqlconn, options.local_folder):
+        messages_to_refresh.append(message_num)
+      else:
+        messages_to_backup.append(message_num)
+    print "GYB already has a backup of %s messages" % (len(messages_to_process) - len(messages_to_backup))
+    backup_count = len(messages_to_backup)
+    print "GYB needs to backup %s messages" % backup_count
+    messages_at_once = options.batch_size
+    backed_up_messages = 0
+    header_parser = email.parser.HeaderParser()
+    for working_messages in batch(messages_to_backup, messages_at_once):
+      working_messages=list(working_messages)
+      #Save message content
+      batch_string = ','.join(working_messages)
+      bad_count = 0
+      while True:
+        try:
+          r, d = imapconn.uid('FETCH', batch_string, '(X-GM-LABELS INTERNALDATE FLAGS BODY.PEEK[])')
+          if r != 'OK':
+            bad_count = bad_count + 1
+            if bad_count > 7:
+              print "\nError: failed to retrieve messages."
+              print "%s %s" % (r, d)
+              sys.exit(5)
+            sleep_time = math.pow(2, bad_count)
+            sys.stdout.write("\nServer responded with %s %s, will retry in %s seconds" % (r, d, str(sleep_time)))
+            time.sleep(sleep_time) # sleep 2 seconds, then 4, 8, 16, 32, 64, 128
+            imapconn = gimaplib.ImapConnect(generateXOAuthString(options.email, options.service_account), options.debug)
+            imapconn.select(ALL_MAIL, readonly=True)
+            continue
+          break
+        except imaplib.IMAP4.abort, e:
+          print 'imaplib.abort error:%s, retrying...' % e
+          imapconn = gimaplib.ImapConnect(generateXOAuthString(options.email, options.service_account), options.debug)
+          imapconn.select(ALL_MAIL, readonly=True)
+        except socket.error, e:
+          print 'socket.error:%s, retrying...' % e
+          imapconn = gimaplib.ImapConnect(generateXOAuthString(options.email, options.service_account), options.debug)
+          imapconn.select(ALL_MAIL, readonly=True)
+      requested_count = len(working_messages) * 2
+      d = d[:requested_count - 1] # cut off the extraneous responses for modified messages in the mailbox that we didn't request
+      for everything_else_string, full_message in (x for x in d if x != ')'):
+        search_results = re.search('X-GM-LABELS \((.*)\) UID ([0-9]*) (INTERNALDATE \".*\") (FLAGS \(.*\))', everything_else_string)
+        labels_str = search_results.group(1)
+        quoted_labels = shlex.split(labels_str, posix=False)
+        labels = []
+        for label in quoted_labels:
+          if label[0] == '"' and label[-1] == '"':
+            label = label[1:-1]
+          if label[:2] == '\\\\':
+            label = label[1:]
+          labels.append(label)
+        uid = search_results.group(2)
+        message_date_string = search_results.group(3)
+        message_flags_string = search_results.group(4)
+        try:
+          message_date = imaplib.Internaldate2tuple(message_date_string)
+        except OverflowError: # Bad internal time? Use now...
+          message_date = time.gmtime()
+        time_seconds_since_epoch = time.mktime(message_date)
+        message_internal_datetime = datetime.datetime.fromtimestamp(time_seconds_since_epoch)
+        message_flags = imaplib.ParseFlags(message_flags_string)
+        message_file_name = "%s-%s.eml" % (uidvalidity, uid)
+        message_rel_path = os.path.join(str(message_date.tm_year), 
+                                        str(message_date.tm_mon), 
+                                        str(message_date.tm_mday))
+        message_rel_filename = os.path.join(message_rel_path, 
+                                            message_file_name)
+        message_full_path = os.path.join(options.local_folder, 
+                                         message_rel_path)
+        message_full_filename = os.path.join(options.local_folder, 
+                                             message_rel_filename)
+        if not os.path.isdir(message_full_path):
+          os.makedirs(message_full_path)
+        f = open(message_full_filename, 'wb')
+        f.write(full_message)
+        f.close()
+        m = header_parser.parsestr(full_message, True)
+        message_from = m.get('from')
+        message_to = m.get('to')
+        message_subj = m.get('subject')
+        message_id = m.get('message-id')
+        sqlcur.execute("""
+             INSERT INTO messages (
+                         message_filename, 
+                         message_to, 
+                         message_from, 
+                         message_subject, 
+                         message_internaldate,
+                         rfc822_msgid) VALUES (?, ?, ?, ?, ?, ?)""", 
+                        (message_rel_filename, 
+                         message_to, 
+                         message_from, 
+                         message_subj, 
+                         message_internal_datetime,
+                         message_id))
+        message_num = sqlcur.lastrowid
+        sqlcur.execute("""
+             REPLACE INTO uids (message_num, uid) VALUES (?, ?)""", 
+                               (message_num, uid))
+        for label in labels:
+          sqlcur.execute("""
+             INSERT INTO labels (message_num, label) VALUES (?, ?)""",  
+                                (message_num, label))
+        for flag in message_flags:
+          sqlcur.execute("""
+             INSERT INTO flags (message_num, flag) VALUES (?, ?)""", 
+                               (message_num, flag))
+        backed_up_messages += 1
+
+      sqlconn.commit()
+      restart_line()
+      sys.stdout.write("backed up %s of %s messages" % (backed_up_messages, backup_count))
+      sys.stdout.flush()
+    print "\n"
+ 
+    if not options.refresh:
+      messages_to_refresh = []
+    backed_up_messages = 0
+    backup_count = len(messages_to_refresh)
+    print "GYB needs to refresh %s messages" % backup_count
+    sqlcur.executescript("""
+       CREATE TEMP TABLE current_labels (label TEXT);
+       CREATE TEMP TABLE current_flags (flag TEXT);
+    """)
+    messages_at_once *= 100
+    for working_messages in batch(messages_to_refresh, messages_at_once):
+      #Save message content
+      batch_string = ','.join(working_messages)
+      bad_count = 0
+      while True:
+        try:
+          r, d = imapconn.uid('FETCH', batch_string, '(X-GM-LABELS FLAGS)')
+          if r != 'OK':
+            bad_count = bad_count + 1
+            if bad_count > 7:
+              print "\nError: failed to retrieve messages."
+              print "%s %s" % (r, d)
+              sys.exit(5)
+            sleep_time = math.pow(2, bad_count)
+            sys.stdout.write("\nServer responded with %s %s, will retry in %s seconds" % (r, d, str(sleep_time)))
+            time.sleep(sleep_time) # sleep 2 seconds, then 4, 8, 16, 32, 64, 128
+            imapconn = gimaplib.ImapConnect(generateXOAuthString(options.email, options.service_account), options.debug)
+            imapconn.select(ALL_MAIL, readonly=True)
+            continue
+          break
+        except imaplib.IMAP4.abort, e:
+          print 'imaplib.abort error:%s, retrying...' % e
+          imapconn = gimaplib.ImapConnect(generateXOAuthString(options.email, options.service_account), options.debug)
+          imapconn.select(ALL_MAIL, readonly=True)
+        except socket.error, e:
+          print 'socket.error:%s, retrying...' % e
+          imapconn = gimaplib.ImapConnect(generateXOAuthString(options.email, options.service_account), options.debug)
+          imapconn.select(ALL_MAIL, readonly=True)
+      for results in d:
+        search_results = re.search('X-GM-LABELS \((.*)\) UID ([0-9]*) (FLAGS \(.*\))', results)
+        labels = shlex.split(search_results.group(1), posix=False)
+        uid = search_results.group(2)
+        message_flags_string = search_results.group(3)
+        message_flags = imaplib.ParseFlags(message_flags_string)
+        sqlcur.execute('DELETE FROM current_labels')
+        sqlcur.execute('DELETE FROM current_flags')
+        sqlcur.executemany(
+           'INSERT INTO current_labels (label) VALUES (?)',
+              ((label,) for label in labels))
+        sqlcur.executemany(
+           'INSERT INTO current_flags (flag) VALUES (?)',
+              ((flag,) for flag in message_flags))
+        sqlcur.execute("""DELETE FROM labels where message_num = 
+                   (SELECT message_num from uids where uid = ?)
+                    AND label NOT IN current_labels""", ((uid),))
+        sqlcur.execute("""DELETE FROM flags where message_num = 
+                   (SELECT message_num from uids where uid = ?)
+                    AND flag NOT IN current_flags""", ((uid),))
+        sqlcur.execute("""INSERT INTO labels (message_num, label) 
+            SELECT message_num, label from uids, current_labels 
+               WHERE uid = ? AND label NOT IN 
+               (SELECT label FROM labels 
+                  WHERE message_num = uids.message_num)""", ((uid),))
+        sqlcur.execute("""INSERT INTO flags (message_num, flag) 
+            SELECT message_num, flag from uids, current_flags 
+               WHERE uid = ? AND flag NOT IN 
+               (SELECT flag FROM flags 
+                  WHERE message_num = uids.message_num)""", ((uid),))
+        backed_up_messages += 1
+
+      sqlconn.commit()
+      restart_line()
+      sys.stdout.write("refreshed %s of %s messages" % (backed_up_messages, backup_count))
+      sys.stdout.flush()
+    print "\n"
+ 
+  # RESTORE #
+  elif options.action == 'restore':
+    print 'using IMAP folder %s' % options.use_folder
+    imapconn.select(options.use_folder)
+    resumedb = os.path.join(options.local_folder, 
+                            "%s-restored.sqlite" % options.email)
+    if options.noresume:
+      try:
+        os.remove(resumedb)
+      except OSError:
+        pass
+      except IOError:
+        pass
+    sqlcur.execute('ATTACH ? as resume', (resumedb,))
+    sqlcur.executescript('''CREATE TABLE IF NOT EXISTS resume.restored_messages 
+                        (message_num INTEGER PRIMARY KEY); 
+                        CREATE TEMP TABLE skip_messages (message_num INTEGER PRIMARY KEY);''')
+    sqlcur.execute('''INSERT INTO skip_messages SELECT message_num from restored_messages''')
+    sqlcur.execute('''SELECT message_num, message_internaldate, message_filename FROM messages
+                      WHERE message_num NOT IN skip_messages ORDER BY message_internaldate DESC''') # All messages
+
+    messages_to_restore_results = sqlcur.fetchall()
+    restore_count = len(messages_to_restore_results)
+    current = 0
+    created_labels = []
+    for x in messages_to_restore_results:
+      restart_line()
+      current += 1
+      message_filename = x[2]
+      sys.stdout.write("restoring message %s of %s from %s" % (current, restore_count, message_filename))
+      sys.stdout.flush()
+      message_num = x[0]
+      message_internaldate = x[1]
+      message_internaldate_seconds = time.mktime(message_internaldate.timetuple())
+      if not os.path.isfile(os.path.join(options.local_folder, message_filename)):
+        print 'WARNING! file %s does not exist for message %s' % (os.path.join(options.local_folder, message_filename), message_num)
+        print '  this message will be skipped.'
+        continue
+      f = open(os.path.join(options.local_folder, message_filename), 'rb')
+      full_message = f.read()
+      f.close()
+      full_message = full_message.replace('\x00', '') # No NULL chars
+      labels = []
+      if not options.strip_labels:
+        labels_query = sqlcur.execute('SELECT DISTINCT label FROM labels WHERE message_num = ?', (message_num,))
+        labels_results = sqlcur.fetchall()
+        for l in labels_results:
+          labels.append(l[0].replace('\\','\\\\').replace('"','\\"'))
+      if options.label_restored:
+        labels.append(options.label_restored)
+      for label in labels:
+        if label not in created_labels and label.find('/') != -1: # create parent labels
+          create_label = label
+          while True:
+            imapconn.create(create_label)
+            created_labels.append(create_label)
+            if create_label.find('/') == -1:
+              break
+            create_label = create_label[:create_label.rfind('/')] 
+      flags_query = sqlcur.execute('SELECT DISTINCT flag FROM flags WHERE message_num = ?', (message_num,))
+      flags_results = sqlcur.fetchall()
+      flags = []
+      for f in flags_results:
+        flags.append(f[0])
+      flags_string = ' '.join(flags)
+      while True:
+        try:
+          r, d = imapconn.append(options.use_folder, flags_string, message_internaldate_seconds, full_message)
+          if r != 'OK':
+            print '\nError: %s %s' % (r,d)
+            sys.exit(5)
+          try:
+            restored_uid = int(re.search('^[APPENDUID [0-9]* ([0-9]*)] \(Success\)$', d[0]).group(1))
+          except AttributeError:
+            print '\nerror retrieving uid: %s: retrying...' % d
+            time.sleep(3)
+            imapconn = gimaplib.ImapConnect(generateXOAuthString(options.email, options.service_account), options.debug)
+            imapconn.select(ALL_MAIL)
+          if len(labels) > 0:
+            labels_string = '("'+'" "'.join(labels)+'")'
+            r, d = imapconn.uid('STORE', restored_uid, '+X-GM-LABELS', labels_string)
+            if r != 'OK':
+              print '\nGImap Set Message Labels Failed: %s %s' % (r, d)
+              sys.exit(33)
+          break
+        except imaplib.IMAP4.abort, e:
+          print '\nimaplib.abort error:%s, retrying...' % e
+          imapconn = gimaplib.ImapConnect(generateXOAuthString(options.email, options.service_account), options.debug)
+          imapconn.select(ALL_MAIL)
+        except socket.error, e:
+          print '\nsocket.error:%s, retrying...' % e
+          imapconn = gimaplib.ImapConnect(generateXOAuthString(options.email, options.service_account), options.debug)
+          imapconn.select(ALL_MAIL)
+      #Save the fact that it is completed
+      sqlconn.execute(
+        'INSERT OR IGNORE INTO restored_messages (message_num) VALUES (?)',
+           (message_num,))
+      sqlconn.commit()
+    sqlconn.execute('DETACH resume')
+    sqlconn.commit()
+
+ # RESTORE-MBOX #
+  elif options.action == 'restore-mbox':
+    imapconn.select(options.use_folder)
+    resumedb = os.path.join(options.local_folder,
+                            "%s-restored.sqlite" % options.email)
+    if options.noresume:
+      try:
+        os.remove(resumedb)
+      except OSError:
+        pass
+      except IOError:
+        pass
+    sqlcur.execute('ATTACH ? as mbox_resume', (resumedb,))
+    sqlcur.executescript('''CREATE TABLE IF NOT EXISTS mbox_resume.restored_messages 
+                        (message TEXT PRIMARY KEY)''')
+    sqlcur.execute('''SELECT message FROM mbox_resume.restored_messages''')
+    messages_to_skip_results = sqlcur.fetchall()
+    messages_to_skip = []
+    for a_message in messages_to_skip_results:
+      messages_to_skip.append(a_message[0])
+    if os.name == 'windows' or os.name == 'nt':
+      divider = '\\'
+    else:
+      divider = '/'
+    created_labels = []
+    for path, subdirs, files in os.walk(options.local_folder):
+      for filename in files:
+        if filename[-4:].lower() != u'.mbx' and filename[-5:].lower() != u'.mbox':
+          continue
+        file_path = '%s%s%s' % (path, divider, filename)
+        mbox = mailbox.mbox(file_path)
+        mbox_count = len(mbox.items())
+        current = 0
+        print "\nRestoring from %s" % file_path
+        for message in mbox:
+          current += 1
+          message_marker = '%s-%s' % (file_path, current)
+          if message_marker in messages_to_skip:
+            continue
+          restart_line()
+          labels = message[u'X-Gmail-Labels']
+          if labels != None and labels != u'' and not options.strip_labels:
+            bytes, encoding = email.header.decode_header(labels)[0]
+            if encoding != None:
+              try:
+                labels = bytes.decode(encoding)
+              except UnicodeDecodeError:
+                pass
+            else:
+              labels = labels.decode('string-escape')
+            labels = labels.split(u',')
+          else:
+            labels = []
+          if options.label_restored:
+            labels.append(options.label_restored)
+          for label in labels:
+            if label not in created_labels and label.find('/') != -1: # create parent labels
+              create_label = label
+              while True:
+                imapconn.create(create_label)
+                created_labels.append(create_label)
+                if create_label.find('/') == -1:
+                  break
+                create_label = create_label[:create_label.rfind('/')]
+          flags = []
+          if u'Unread' in labels:
+            labels.remove(u'Unread')
+          else:
+            flags.append(u'\Seen')
+          if u'Starred' in labels:
+            flags.append(u'\Flagged')
+            labels.remove(u'Starred')
+          for bad_label in [u'Sent', u'Inbox', u'Important', u'Drafts', u'Chat', u'Muted', u'Trash', u'Spam']:
+            if bad_label in labels:
+              labels.remove(bad_label)
+              if bad_label == u'Chat':
+                labels.append(u'Restored Chats')
+              elif bad_label == u'Drafts':
+                labels.append(u'\\\\Draft')
+              else:
+                labels.append(u'\\\\%s' % bad_label)
+          escaped_labels = []
+          for label in labels:
+            if label.find('\"') != -1:
+              escaped_labels.append(label.replace('\"', '\\"'))
+            else:
+              escaped_labels.append(label)
+          del message[u'X-Gmail-Labels']
+          del message[u'X-GM-THRID']
+          flags_string = ' '.join(flags)
+          msg_account, internal_datetime = message.get_from().split(' ', 1)
+          internal_datetime_seconds = time.mktime(email.utils.parsedate(internal_datetime))
+          sys.stdout.write(" message %s of %s" % (current, mbox_count))
+          sys.stdout.flush()
+          full_message = message.as_string()
+          while True:
+            try:
+              r, d = imapconn.append(options.use_folder, flags_string, internal_datetime_seconds, full_message)
+              if r != 'OK':
+                print '\nError: %s %s' % (r,d)
+                sys.exit(5)
+              restored_uid = int(re.search('^[APPENDUID [0-9]* ([0-9]*)] \(Success\)$', d[0]).group(1))
+              if len(labels) > 0:
+                labels_string = '("'+'" "'.join(escaped_labels)+'")'
+                r, d = imapconn.uid('STORE', restored_uid, '+X-GM-LABELS', labels_string)
+                if r != 'OK':
+                  print '\nGImap Set Message Labels Failed: %s %s' % (r, d)
+                  sys.exit(33)
+              break
+            except imaplib.IMAP4.abort, e:
+              print '\nimaplib.abort error:%s, retrying...' % e
+              imapconn = gimaplib.ImapConnect(generateXOAuthString(options.email, options.service_account), options.debug)
+              imapconn.select(ALL_MAIL)
+            except socket.error, e:
+              print '\nsocket.error:%s, retrying...' % e
+              imapconn = gimaplib.ImapConnect(generateXOAuthString(options.email, options.service_account), options.debug)
+              imapconn.select(ALL_MAIL)
+          #Save the fact that it is completed
+          sqlconn.execute(
+            'INSERT INTO restored_messages (message) VALUES (?)',
+             (message_marker,))
+          sqlconn.commit()
+    sqlconn.execute('DETACH mbox_resume')
+    sqlconn.commit()
+
+  # RESTORE-GROUP #
+  elif options.action == 'restore-group':
+    resumedb = os.path.join(options.local_folder,
+                            "%s-restored.sqlite" % options.email)
+    if options.noresume:
+      try:
+        os.remove(resumedb)
+      except OSError:
+        pass
+      except IOError:
+        pass
+    sqlcur.execute('ATTACH ? as resume', (resumedb,))
+    sqlcur.executescript('''CREATE TABLE IF NOT EXISTS resume.restored_messages
+                      (message_num INTEGER PRIMARY KEY);
+       CREATE TEMP TABLE skip_messages (message_num INTEGER PRIMARY KEY);''')
+    sqlcur.execute('''INSERT INTO skip_messages SELECT message_num from restored_messages''')
+    sqlcur.execute('''SELECT message_num, message_internaldate, message_filename FROM messages
+          WHERE message_num NOT IN skip_messages ORDER BY message_internaldate DESC''') # All messages
+    messages_to_restore_results = sqlcur.fetchall()
+    restore_count = len(messages_to_restore_results)
+    if options.service_account:
+      if not options.use_admin:
+        print 'Error: --restore_group and --service_account require --user_admin to specify Google Apps Admin to utilize.'
+        sys.exit(5)
+      try:
+        f = file(getProgPath()+'privatekey.p12', 'rb')
+        key = f.read()
+        f.close()
+        service_account_name = service_account
+      except IOError:
+        json_string = file(getProgPath()+'privatekey.json', 'rb').read()
+        json_data = simplejson.loads(json_string)
+        key = json_data['private_key']
+        service_account_name = json_data['client_email']
+      scope = 'https://www.googleapis.com/auth/apps.groups.migration'
+      credentials = oauth2client.client.SignedJwtAssertionCredentials(options.service_account_name, key, scope=scope, prn=options.use_admin)
+      disable_ssl_certificate_validation = False
+      if os.path.isfile(getProgPath()+'noverifyssl.txt'):
+        disable_ssl_certificate_validation = True
+      http = httplib2.Http(ca_certs=getProgPath()+'cacert.pem', disable_ssl_certificate_validation=disable_ssl_certificate_validation)
+      if options.debug:
+        httplib2.debuglevel = 4
+      http = credentials.authorize(http)
+    elif options.use_admin:
+      cfgFile = '%s%s.cfg' % (getProgPath(), options.use_admin)
+      f = open(cfgFile, 'rb')
+      token = simplejson.load(f)
+      f.close()
+      storage = oauth2client.file.Storage(cfgFile)
+      credentials = storage.get()
+      disable_ssl_certificate_validation = False
+      if os.path.isfile(getProgPath()+'noverifyssl.txt'):
+        disable_ssl_certificate_validation = True
+      http = httplib2.Http(ca_certs=getProgPath()+'cacert.pem', disable_ssl_certificate_validation=disable_ssl_certificate_validation)
+      if options.debug:
+        httplib2.debuglevel = 4
+      http = credentials.authorize(http)
+    else:
+      print 'Error: restore-group requires that --use_admin is also specified.'
+      sys.exit(5)
+    gmig = apiclient.discovery.build('groupsmigration', 'v1', http=http)
+    current = 0
+    for x in messages_to_restore_results:
+      restart_line()
+      current += 1
+      sys.stdout.write("restoring message %s of %s from %s" % (current, restore_count, x[1]))
+      sys.stdout.flush()
+      message_num = x[0]
+      message_internaldate = x[1]
+      message_filename = x[2]
+      if not os.path.isfile(os.path.join(options.local_folder, message_filename)):
+        print 'WARNING! file %s does not exist for message %s' % (os.path.join(options.local_folder, message_filename), message_num)
+        print '  this message will be skipped.'
+        continue
+      f = open(os.path.join(options.local_folder, message_filename), 'rb')
+      full_message = f.read()
+      f.close()
+      media = apiclient.http.MediaFileUpload(os.path.join(options.local_folder, message_filename), mimetype='message/rfc822')
+      callGAPI(service=gmig.archive(), function='insert', groupId=options.email, media_body=media)
+      #Save the fact that it is completed
+      sqlconn.execute(
+#        'INSERT OR IGNORE INTO restored_messages (message_num) VALUES (?)',
+         'INSERT INTO restored_messages (message_num) VALUES (?)',
+           (message_num,))
+      sqlconn.commit()
+    sqlconn.execute('DETACH resume')
+    sqlconn.commit()
+
+  # COUNT 
+  elif options.action == 'count':
+    print 'Using label %s' % options.use_folder
+    imapconn.select(options.use_folder, readonly=True)
+    messages_to_process = gimaplib.GImapSearch(imapconn, options.gmail_search)
+    messages_to_estimate = []
+    #if we have a sqlcur , we'll compare messages to the db
+    #otherwise just estimate everything
+    for message_num in messages_to_process:
+      try:
+        sqlcur
+        if message_is_backed_up(message_num, sqlcur, sqlconn, options.local_folder):
+          continue
+        else:
+          messages_to_estimate.append(message_num)
+      except NameError:
+        messages_to_estimate.append(message_num)
+    estimate_count = len(messages_to_estimate)
+    total_size = float(0)
+    list_position = 0
+    messages_at_once = 10000
+    loop_count = 0
+    print "%s,%s" % (options.email, estimate_count)
+
+  # PURGE #
+  elif options.action == 'purge':
+    print 'Using label %s' % options.use_folder
+    imapconn.select(options.use_folder, readonly=False)
+    messages_to_process = gimaplib.GImapSearch(imapconn, options.gmail_search)
+    print 'Moving %s messages from All Mail to Trash for %s' % (len(messages_to_process), options.email)
+    messages_at_once = 1000
+    loop_count = 0
+    for working_messages in batch(messages_to_process, messages_at_once):
+      uid_string = ','.join(working_messages)
+      t, d = imapconn.uid('STORE', uid_string, '+X-GM-LABELS', '\\Trash')
+    try:
+      SPAM = label_mappings[u'\\Junk']
+    except KeyError:
+      print 'Error: could not select the Spam folder. Please make sure it is not hidden from IMAP.'
+      sys.exit(2)
+    r, d = imapconn.select(SPAM, readonly=False)
+    if r == 'NO':
+      print "Error: Cannot select the Gmail \"Spam\" folder. Please make sure it is not hidden from IMAP."
+      sys.exit(3)
+    spam_uids = gimaplib.GImapSearch(imapconn, options.gmail_search)
+    print 'Purging %s Spam messages for %s' % (len(spam_uids), options.email)
+    for working_messages in batch(spam_uids, messages_at_once):
+      spam_uid_string = ','.join(working_messages)
+      t, d = imapconn.uid('STORE', spam_uid_string, '+FLAGS', '\Deleted')
+    imapconn.expunge()
+    try:
+      TRASH = label_mappings[u'\\Trash']
+    except KeyError:
+      print 'Error: could not select the Trash folder. Please make sure it is not hidden from IMAP.'
+      sys.exit(4)
+    r, d = imapconn.select(TRASH, readonly=False)
+    if r == 'NO':
+      print "Error: Cannot select the Gmail \"Trash\" folder. Please make sure it is not hidden from IMAP."
+      sys.exit(3)
+    trash_uids = gimaplib.GImapSearch(imapconn, options.gmail_search) 
+    print 'Purging %s Trash messages for %s' % (len(trash_uids), options.email)
+    for working_messages in batch(trash_uids, messages_at_once):
+      trash_uid_string = ','.join(working_messages)
+      t, d = imapconn.uid('STORE', trash_uid_string, '+FLAGS', '\Deleted')
+    imapconn.expunge()
+
+  # PURGE-LABELS #
+  elif options.action == u'purge-labels':
+    pattern = options.gmail_search
+    if pattern == u'in:anywhere':
+      pattern = u'*'
+    pattern = r'%s' % pattern
+    r, existing_labels = imapconn.list(pattern=pattern)
+    for label_result in existing_labels:
+      if type(label_result) is not str:
+        continue 
+      label = re.search(u'\" \"(.*)\"$', label_result).group(1)
+      if label == u'INBOX' or label == u'Deleted' or label[:7] == u'[Gmail]':
+        continue
+
+      # ugly hacking of imaplib to keep it from overquoting/escaping
+      funcType = type(imapconn._quote)
+      imapconn._quote = funcType(just_quote, imapconn, imapconn)
+
+      print u'Deleting label %s' % label
+      try:
+        r, d = imapconn.delete(label)
+      except imaplib.IMAP4.error, e:
+        print 'bad response: %s' % e
+
+  # QUOTA #
+  elif options.action == 'quota':
+    result = imapconn.getquotaroot("INBOX")[1][1][0]
+    quota_used, quota_size = re.search('^".*" \(STORAGE ([0-9]*) ([0-9]*)\)$', result).groups()
+    quota_used = float(quota_used) / 1024.0
+    quota_size = float(quota_size) / 1024.0
+    used_pct = (quota_used / quota_size) * 100
+    quota_used_term = 'MB'
+    quota_size_term = 'MB'
+    if quota_size > 1024.0:
+      quota_size = quota_size / 1024.0
+      quota_size_term = 'GB'
+    if quota_size > 1024.0:
+      quota_size = quota_size / 1024.0
+      quota_size_term = 'TB'
+    if quota_size > 1024.0:
+      quota_size = quota_size / 1024.0
+      quota_size_term = 'PB'
+    if quota_used > 1024.0:
+      quota_used = quota_used / 1024.0
+      quota_used_term = 'GB'
+    if quota_used > 1024.0:
+      quota_used = quota_used / 1024.0
+      quota_used_term = 'TB'
+    if quota_used > 1024.0:
+      quota_used = quota_used / 1024.0
+      quota_used_term = 'PB'
+
+    print 'Total Google Storage: %.2f %s' % (quota_size, quota_size_term)
+    print 'Used Google Storage:  %.2f %s' % (quota_used, quota_used_term)
+    print '%.2f%%' % used_pct
+
+  # ESTIMATE #
+  elif options.action == 'estimate':
+    imapconn.select(options.use_folder, readonly=True)
+    messages_to_process = gimaplib.GImapSearch(imapconn, options.gmail_search)
+    messages_to_estimate = []
+    #if we have a sqlcur , we'll compare messages to the db
+    #otherwise just estimate everything
+    for message_num in messages_to_process:
+      try:
+        sqlcur
+        if message_is_backed_up(message_num, sqlcur, sqlconn, options.local_folder):
+          continue
+        else:
+          messages_to_estimate.append(message_num)
+      except NameError:
+        messages_to_estimate.append(message_num)
+    estimate_count = len(messages_to_estimate)
+    total_size = float(0)
+    list_position = 0
+    messages_at_once = 10000
+    loop_count = 0
+    print 'Email: %s' % options.email
+    print "Messages to estimate: %s" % estimate_count
+    estimated_messages = 0
+    for working_messages in batch(messages_to_estimate, messages_at_once):
+      messages_size = get_message_size(imapconn, working_messages)
+      total_size = total_size + messages_size
+      if total_size > (1024 * 1024 * 1024):
+        math_size = total_size/(1024 * 1024 * 1024)
+        print_size = "%.2f GB" % math_size
+      elif total_size > (1024 * 1024):
+        math_size = total_size / (1024 * 1024)
+        print_size = "%.2f MB" % math_size
+      elif total_size > 1024:
+        math_size = total_size/1024
+        print_size = "%.2f KB" % math_size
+      else:
+        print_size = "%.2f bytes" % total_size
+      if estimated_messages+messages_at_once < estimate_count:
+        estimated_messages = estimated_messages + messages_at_once
+      else:
+        estimated_messages = estimate_count
+      restart_line()
+      sys.stdout.write("Messages estimated: %s  Estimated size: %s          " % (estimated_messages, print_size))
+      sys.stdout.flush()
+      time.sleep(1)
+  print ""
+  try:
+    sqlconn.close()
+  except NameError:
+    pass
+  try:
+    imapconn.logout()
+  except UnboundLocalError: # group-restore never does imapconn
+    pass
+  
+if __name__ == '__main__':
+  reload(sys)
+  sys.setdefaultencoding(u'UTF-8')
+  if os.name == u'nt':
+    sys.argv = win32_unicode_argv() # cleanup sys.argv on Windows
+  doGYBCheckForUpdates()
+  try:
+    main(sys.argv[1:])
+  except KeyboardInterrupt:
+    try:
+      sqlconn.commit()
+      sqlconn.close()
+      print
+    except NameError:
+      pass
+    sys.exit(4)